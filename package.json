{
  "name": "sjmcl",
  "version": "0.6.1",
  "private": true,
  "scripts": {
    "dev": "next dev",
    "build": "next build",
    "start": "next start",
    "lint": "eslint",
    "tauri": "tauri",
    "lint-staged": "lint-staged",
    "prepare": "husky",
    "version": "node scripts/version/index.js",
    "locale": "node scripts/locale/index.js"
  },
  "lint-staged": {
    "src/**/*.{js,jsx,ts,tsx}": [
      "eslint --no-fix --max-warnings=0"
    ],
    "src-tauri/src/**/*.rs": [
      "rustfmt --check"
    ],
    "scripts/**/*.js": [
      "eslint --no-fix --max-warnings=0"
    ],
    "src/locales/*.json": [
      "npm run locale diff en",
      "npm run locale diff zh-Hans"
    ]
  },
  "dependencies": {
    "@chakra-ui/icons": ">=2.1.1 <3.0.0",
    "@chakra-ui/next-js": ">=2.2.0 <3.0.0",
    "@chakra-ui/react": ">=2.8.2 <3.0.0",
    "@chakra-ui/theme-tools": "^2.2.6",
    "@emotion/react": "^11.11.4",
    "@emotion/styled": "^11.11.5",
    "@tauri-apps/api": "^2.7.0",
    "@tauri-apps/plugin-clipboard-manager": "^2.3.0",
    "@tauri-apps/plugin-deep-link": "^2.4.0",
    "@tauri-apps/plugin-dialog": "^2.3.0",
    "@tauri-apps/plugin-fs": "^2.4.0",
    "@tauri-apps/plugin-http": "^2.5.0",
    "@tauri-apps/plugin-log": "^2.6.0",
    "@tauri-apps/plugin-opener": "^2.4.0",
    "@tauri-apps/plugin-os": "^2.3.0",
    "@tauri-apps/plugin-process": "^2.3.0",
    "@tauri-apps/plugin-window-state": "^2.3.0",
    "i18next": "^24.0.0",
    "lodash": "^4.17.21",
    "masonic": "^4.0.1",
    "micromatch": "^4.0.8",
    "next": "15.5.2",
    "react": "^18",
    "react-dom": "^18",
    "react-i18next": "^15.1.1",
    "react-icons": "^5.4.0",
    "react-markdown": "^10.1.0",
    "react-spinners": "^0.14.1",
    "react-virtualized": "^9.22.6",
    "remark-gfm": "^4.0.1",
<<<<<<< HEAD
    "skinview3d": "^3.1.0"
=======
    "skinview3d": "^3.1.0",
    "string-similarity": "^4.0.4"
>>>>>>> 5406e3ed
  },
  "devDependencies": {
    "@next/bundle-analyzer": "^15.1.2",
    "@tauri-apps/cli": "^2.7.0",
    "@trivago/prettier-plugin-sort-imports": "^4.3.0",
    "@types/lodash": "^4.17.15",
    "@types/micromatch": "^4.0.9",
    "@types/node": "^20",
    "@types/react": "^18",
    "@types/react-dom": "^18",
    "@types/react-virtualized": "^9.22.0",
    "@types/string-similarity": "^4.0.2",
    "chalk": "^4.1.2",
    "eslint": "^8",
    "eslint-config-next": "15.0.3",
    "eslint-config-prettier": "^9.1.0",
    "eslint-plugin-prettier": "^5.2.1",
    "eslint-plugin-unused-imports": "^4.1.4",
    "husky": "^9.1.7",
    "lint-staged": "^15.2.10",
    "prettier": "^3.4.1",
    "typescript": "^5"
  },
  "overrides": {
    "mdast-util-gfm-autolink-literal": "2.0.0"
  },
  "pnpm": {
    "overrides": {
      "mdast-util-gfm-autolink-literal": "2.0.0"
    }
  }
}<|MERGE_RESOLUTION|>--- conflicted
+++ resolved
@@ -59,12 +59,8 @@
     "react-spinners": "^0.14.1",
     "react-virtualized": "^9.22.6",
     "remark-gfm": "^4.0.1",
-<<<<<<< HEAD
-    "skinview3d": "^3.1.0"
-=======
     "skinview3d": "^3.1.0",
     "string-similarity": "^4.0.4"
->>>>>>> 5406e3ed
   },
   "devDependencies": {
     "@next/bundle-analyzer": "^15.1.2",
