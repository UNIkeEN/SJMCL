--- conflicted
+++ resolved
@@ -9,20 +9,6 @@
   password?: string; // only from authlib-injector
 }
 
-<<<<<<< HEAD
-=======
-// player info upload to / receive from the server
-export interface PlayerInfo {
-  name: string;
-  uuid: string;
-  avatarSrc: string;
-  playerType: "offline" | "microsoft" | "3rdparty";
-  authServerUrl: string; // only from authlib-injector
-  authAccount?: string; // only from authlib-injector
-  password?: string; // only from authlib-injector
-}
-
->>>>>>> 670edf1a
 // authlib-injector source
 export interface AuthServer {
   // id: number;
