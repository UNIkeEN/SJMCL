import {
  GameInstanceSummary,
  LocalModInfo,
  ResourcePackInfo,
  SchematicInfo,
  ScreenshotInfo,
  ShaderPackInfo,
  WorldInfo,
} from "@/models/game-instance";

export const mockGameInstanceList: GameInstanceSummary[] = [
  {
    id: 1,
    iconSrc: "/images/icons/GrassBlock.png",
    name: "1.20.1 纯净生存整合包",
    version: "1.20.1",
    versionPath: "",
    modLoader: {
      loaderType: "Fabric",
      version: "0.15.6",
    },
    hasSchemFolder: false,
  },
  {
    id: 2,
    iconSrc: "/images/icons/Anvil.png",
    name: "Better MC [FORGE]",
    description: "更好的 MC 整合包",
    version: "1.20.1",
    versionPath: "",
    modLoader: {
      loaderType: "Forge",
      version: "47.2.17",
    },
    hasSchemFolder: true,
  },
];

<<<<<<< HEAD
export const mockWorlds: WorldInfo[] = [
  {
    name: "Dev-SJMC",
    lastPlayedAt: "2024-12-18T10:00:00Z",
    difficulty: "normal",
    gamemode: "survival",
    iconSrc: "/images/icons/GrassBlock.png",
    dirPath: "/.minecraft/saves",
  },
  {
    name: "SMP-SJMC",
    lastPlayedAt: "2024-12-18T10:00:00Z",
    difficulty: "hard",
    gamemode: "creative",
    iconSrc: "/images/icons/Anvil.png",
    dirPath: "/.minecraft/saves",
  },
];

=======
>>>>>>> 52948542
export const mockResourcePacks: ResourcePackInfo[] = [
  {
    name: "Faithful 32x32",
    description: "The go-to 32x resource pack.\n§8November 2024 Pre-release",
    iconSrc:
      "https://media.forgecdn.net/avatars/546/645/637882030837320187.png",
    filePath: "/.minecraft/resourcepacks",
  },
  {
    name: "空白资源包",
    description: "测试空白资源包",
    iconSrc: "",
    filePath: "/.minecraft/resourcepacks",
  },
];

export const mockLocalMods: LocalModInfo[] = [
  {
    iconSrc:
      "https://media.forgecdn.net/avatars/thumbnails/92/854/64/64/636258666554688823.png",
    enabled: true,
    name: "Xaero's Minimap",
    transltedName: "Xaero 的小地图",
    version: "24.4.0",
    fileName: "Xaeros_Minimap_24.4.0_Fabric_1.20",
    description: "Displays the world nearby terrain, players, mobs",
    potentialIncompatibility: false,
  },
  {
    iconSrc:
      "https://media.forgecdn.net/avatars/thumbnails/29/69/64/64/635838945588716414.jpeg",
    enabled: false,
    name: "Just Enough Items (JEI)",
    transltedName: "JEI物品管理器",
    version: "15.20.0.106",
    fileName: "jei-1.20.1-fabric-15.20.0.106",
    description: "View items and recipes",
    potentialIncompatibility: true,
  },
];

export const mockSchematics: SchematicInfo[] = [
  {
    name: "TestFile.schematic",
    filePath: "/.minecraft/schematics",
  },
  {
    name: "McDonalds-Minhang-Campus.litematic",
    filePath: "/.minecraft/schematics",
  },
];<|MERGE_RESOLUTION|>--- conflicted
+++ resolved
@@ -36,28 +36,6 @@
   },
 ];
 
-<<<<<<< HEAD
-export const mockWorlds: WorldInfo[] = [
-  {
-    name: "Dev-SJMC",
-    lastPlayedAt: "2024-12-18T10:00:00Z",
-    difficulty: "normal",
-    gamemode: "survival",
-    iconSrc: "/images/icons/GrassBlock.png",
-    dirPath: "/.minecraft/saves",
-  },
-  {
-    name: "SMP-SJMC",
-    lastPlayedAt: "2024-12-18T10:00:00Z",
-    difficulty: "hard",
-    gamemode: "creative",
-    iconSrc: "/images/icons/Anvil.png",
-    dirPath: "/.minecraft/saves",
-  },
-];
-
-=======
->>>>>>> 52948542
 export const mockResourcePacks: ResourcePackInfo[] = [
   {
     name: "Faithful 32x32",
