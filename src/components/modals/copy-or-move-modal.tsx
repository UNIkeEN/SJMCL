import {
  Button,
  Checkbox,
  Flex,
  HStack,
  Icon,
  Image,
  Modal,
  ModalBody,
  ModalCloseButton,
  ModalContent,
  ModalFooter,
  ModalHeader,
  ModalOverlay,
  ModalProps,
  Radio,
  RadioGroup,
  Tag,
  Text,
  VStack,
} from "@chakra-ui/react";
import { useRouter } from "next/router";
import React, { useCallback, useEffect, useState } from "react";
import { useTranslation } from "react-i18next";
import { LuCopy, LuScissors } from "react-icons/lu";
import { OptionItemGroup } from "@/components/common/option-item";
import SegmentedControl from "@/components/common/segmented";
import { useLauncherConfig } from "@/contexts/config";
import { useData } from "@/contexts/data";
import { useToast } from "@/contexts/toast";
import { InstanceSubdirEnums } from "@/enums/instance";
import { GameInstanceSummary } from "@/models/instance";
import { InstanceService } from "@/services/instance";

interface CopyOrMoveModalProps extends Omit<ModalProps, "children"> {
  srcResName: string;
  srcFilePath: string;
  tgtDirType?: InstanceSubdirEnums;
  srcInstanceId?: number;
}

const CopyOrMoveModal: React.FC<CopyOrMoveModalProps> = ({
  srcResName,
  srcFilePath,
  tgtDirType = InstanceSubdirEnums.Root,
  srcInstanceId = 0,
  ...modalProps
}) => {
  const { t } = useTranslation();
  const { getGameInstanceList } = useData();
  const { config } = useLauncherConfig();
  const primaryColor = config.appearance.theme.primaryColor;
  const router = useRouter();
  const toast = useToast();

  const [isLoading, setIsLoading] = useState<boolean>(false);
  const [operation, setOperation] = useState<"copy" | "move">("copy");
  const [gameInstanceList, setGameInstanceList] = useState<
    GameInstanceSummary[]
  >([]);
  const [selectedGameInstances, setSelectedGameInstances] = useState<
    GameInstanceSummary[]
  >([]);
  const [_tgtDirType, _setTgtDirType] =
    useState<InstanceSubdirEnums>(tgtDirType);
  const [_srcInstanceId, _setSrcInstanceId] = useState<number>(srcInstanceId);

  useEffect(() => {
    if (srcInstanceId) return;
    if (router === undefined) {
      toast({
        title: t("CopyOrMoveModal.error.lackOfArguments"),
        status: "error",
      });
      return;
    }
    _setSrcInstanceId(Number(router.query.id));
  }, [router, srcInstanceId, t, toast]);

  useEffect(() => {
    if (tgtDirType !== InstanceSubdirEnums.Root) return;
    if (router === undefined) {
      toast({
        title: t("CopyOrMoveModal.error.lackOfArguments"),
        status: "error",
      });
      return;
    }
    switch (router.pathname.split("/").pop()) {
      case "resourcepacks":
        _setTgtDirType(InstanceSubdirEnums.ResourcePacks);
        break;
      case "shaderpacks":
        _setTgtDirType(InstanceSubdirEnums.ShaderPacks);
        break;
      case "schematics":
        _setTgtDirType(InstanceSubdirEnums.Schematics);
        break;
      case "worlds":
        _setTgtDirType(InstanceSubdirEnums.Saves);
        break;
    }
  }, [router, tgtDirType, t, toast]);

  const operationList = [
    {
      key: "copy",
      icon: LuCopy,
      label: t("CopyOrMoveModal.operation.copy"),
    },
    {
      key: "move",
      icon: LuScissors,
      label: t("CopyOrMoveModal.operation.move"),
    },
  ];

  const handleCopyAcrossInstances = useCallback(
    (
      srcFilePath: string,
      tgtInstId: number[],
      tgtDirType: InstanceSubdirEnums
    ) => {
      if (
        srcFilePath !== undefined &&
        tgtInstId &&
        tgtDirType !== InstanceSubdirEnums.Root
      ) {
        InstanceService.copyAcrossInstances(
          srcFilePath,
          tgtInstId,
          tgtDirType
        ).then((response) => {
          if (response.status !== "success") {
            toast({
              title: response.message,
              description: response.details,
              status: "error",
            });
<<<<<<< HEAD
          else
            toast({
              title: response.message,
              status: "success",
            });
=======
            if (
              response.raw_error === "INVALID_SOURCE_PATH" ||
              response.raw_error === "INSTANCE_NOT_FOUND_BY_ID"
            ) {
              router.push(router.asPath); // meet error, refresh page to get new instance and file list.
            }
          }
>>>>>>> 1a7cdc83
        });
      }
    },
    [toast, router]
  );

  const handleMoveAcrossInstances = useCallback(
    (
      srcFilePath: string,
      tgtInstId: number,
      tgtDirType: InstanceSubdirEnums
    ) => {
      if (
        srcFilePath !== undefined &&
        tgtInstId &&
        tgtDirType !== InstanceSubdirEnums.Root
      ) {
        InstanceService.moveAcrossInstances(
          srcFilePath,
          tgtInstId,
          tgtDirType
        ).then((response) => {
          if (response.status !== "success")
            toast({
              title: response.message,
              description: response.details,
              status: "error",
            });
          else
            toast({
              title: response.message,
              status: "success",
            });
        });
      }
    },
    [toast]
  );

  const handleCopyOrMove = async () => {
    setIsLoading(true);
    if (operation === "copy") {
      handleCopyAcrossInstances(
        srcFilePath,
        selectedGameInstances.map((instance) => instance.id),
        _tgtDirType
      );
    } else {
      handleMoveAcrossInstances(
        srcFilePath,
        selectedGameInstances[0].id,
        _tgtDirType
      );
    }
    modalProps.onClose();
    setIsLoading(false);
  };

  const generateDesc = (game: GameInstanceSummary) => {
    if (game.modLoader.loaderType === "Unknown") {
      return game.version;
    }
    return `${game.version}, ${game.modLoader.loaderType} ${game.modLoader.version}`;
  };

  const buildOptionItems = (instance: GameInstanceSummary) => ({
    title: instance.name,
    titleExtra: instance.id === _srcInstanceId && (
      <Tag colorScheme={primaryColor} className="tag-xs">
        {t("CopyOrMoveModal.tag.source")}
      </Tag>
    ),
    description:
      generateDesc(instance) +
      (instance.description ? `, ${instance.description}` : ""),
    prefixElement: (
      <HStack spacing={2.5}>
        {operation === "move" ? (
          <Radio
            value={instance.id.toString()}
            colorScheme={primaryColor}
            isDisabled={instance.id === _srcInstanceId}
            onClick={() => {
              if (instance.id === _srcInstanceId) return;
              setSelectedGameInstances([instance]);
            }}
          />
        ) : (
          <Checkbox
            key={instance.id.toString()}
            isChecked={selectedGameInstances.some(
              (selected) => selected.id === instance.id
            )}
            colorScheme={primaryColor}
            isDisabled={instance.id === _srcInstanceId}
            borderColor="gray.400"
            onChange={() => {
              if (instance.id === _srcInstanceId) return;
              setSelectedGameInstances((prevSelected) => {
                if (prevSelected.includes(instance)) {
                  return prevSelected.filter(
                    (selected) => selected.id !== instance.id
                  );
                }
                return [...prevSelected, instance];
              });
            }}
          />
        )}
        <Image
          src={instance.iconSrc}
          alt={instance.name}
          boxSize="32px"
          objectFit="cover"
        />
      </HStack>
    ),
    children: <></>,
  });

  useEffect(() => {
    setGameInstanceList(getGameInstanceList() || []);
  }, [getGameInstanceList]);

  useEffect(() => {
    setSelectedGameInstances([]);
  }, [operation]);

  return (
    <Modal
      size={{ base: "md", lg: "lg", xl: "xl" }}
      scrollBehavior="inside"
      {...modalProps}
    >
      <ModalOverlay />
      <ModalContent h="100%">
        <ModalHeader>{t("CopyOrMoveModal.modal.header")}</ModalHeader>
        <ModalCloseButton />

        <Flex flexGrow="1" flexDir="column" h="100%" overflow="auto">
          <ModalBody>
            <Flex flexDirection="column" overflow="hidden" h="100%">
              <VStack>
                <Text flexWrap="wrap">
                  <SegmentedControl
                    selected={operation}
                    onSelectItem={(s) => setOperation(s as "copy" | "move")}
                    size="xs"
                    mr={5}
                    items={operationList.map((item) => ({
                      value: item.key,
                      label: (
                        <Flex align="center">
                          <Icon as={item.icon} mr={2} />
                          {item.label}
                        </Flex>
                      ),
                    }))}
                    withTooltip={false}
                  />
                  {t(`CopyOrMoveModal.resourceType.${_tgtDirType}`)}
                  <Text as="span" fontWeight="bold">
                    {` ${srcResName} `}
                  </Text>
                  <Text as="span">{t("CopyOrMoveModal.body")}</Text>
                </Text>
              </VStack>
              <RadioGroup
                value={selectedGameInstances[0]?.id.toString()}
                flexGrow="1"
                h="100%"
                overflow="auto"
                mt={2}
              >
                <OptionItemGroup
                  items={gameInstanceList.map(buildOptionItems)}
                />
              </RadioGroup>
            </Flex>
          </ModalBody>
        </Flex>

        <ModalFooter w="100%">
          <HStack spacing={3} ml="auto">
            <Button variant="ghost" onClick={modalProps.onClose}>
              {t("General.cancel")}
            </Button>
            <Button
              colorScheme={primaryColor}
              onClick={handleCopyOrMove}
              isLoading={isLoading}
              isDisabled={!selectedGameInstances.length}
            >
              {t("General.confirm")}
            </Button>
          </HStack>
        </ModalFooter>
      </ModalContent>
    </Modal>
  );
};

export default CopyOrMoveModal;<|MERGE_RESOLUTION|>--- conflicted
+++ resolved
@@ -137,21 +137,17 @@
               description: response.details,
               status: "error",
             });
-<<<<<<< HEAD
-          else
-            toast({
-              title: response.message,
-              status: "success",
-            });
-=======
             if (
               response.raw_error === "INVALID_SOURCE_PATH" ||
               response.raw_error === "INSTANCE_NOT_FOUND_BY_ID"
             ) {
               router.push(router.asPath); // meet error, refresh page to get new instance and file list.
             }
-          }
->>>>>>> 1a7cdc83
+          } else
+            toast({
+              title: response.message,
+              status: "success",
+            });
         });
       }
     },
