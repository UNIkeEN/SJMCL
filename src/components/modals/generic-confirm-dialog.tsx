import {
  AlertDialog,
  AlertDialogBody,
  AlertDialogCloseButton,
  AlertDialogContent,
  AlertDialogFooter,
  AlertDialogHeader,
  AlertDialogOverlay,
  Button,
  Checkbox,
  Flex,
  HStack,
} from "@chakra-ui/react";
import { useRef, useState } from "react";
import { useLauncherConfig } from "@/contexts/config";

interface GenericConfirmDialogProps {
  isOpen: boolean;
  onClose: () => void;
  title: string;
  body: string | React.ReactElement;
  btnOK: string;
  btnCancel: string;
  btnSuppress: string;
  onOKCallback?: () => void;
  isAlert?: boolean;
<<<<<<< HEAD
  showSuppressBtn?: boolean;
  suppressKey?: string;
=======
  isLoading?: boolean;
>>>>>>> 67858736
}

const GenericConfirmDialog: React.FC<GenericConfirmDialogProps> = ({
  isOpen,
  onClose,
  title,
  body,
  btnOK,
  btnCancel,
  btnSuppress,
  onOKCallback,
  isAlert = false,
<<<<<<< HEAD
  showSuppressBtn = false,
  suppressKey,
=======
  isLoading = false,
>>>>>>> 67858736
}) => {
  const cancelRef = useRef<HTMLButtonElement>(null);
  const { config, update } = useLauncherConfig();
  const primaryColor = config.appearance.theme.primaryColor;
  const [dontAskAgain, setDontAskAgain] = useState(false);

  const handleClose = () => {
    if (dontAskAgain && suppressKey) {
      const current = config.suppressedDialogs ?? [];
      if (!current.includes(suppressKey)) {
        update("suppressedDialogs", [...current, suppressKey]);
      }
    }
    onClose();
  };

  return (
    <AlertDialog
      isOpen={isOpen}
      leastDestructiveRef={cancelRef}
      onClose={handleClose}
      autoFocus={false}
      isCentered
    >
      <AlertDialogOverlay>
        <AlertDialogContent>
          <AlertDialogHeader>{title}</AlertDialogHeader>
          <AlertDialogCloseButton />
          <AlertDialogBody>{body}</AlertDialogBody>
          <AlertDialogFooter>
            <Flex flex="1" align="center">
              {showSuppressBtn && (
                <HStack>
                  <Checkbox
                    isChecked={dontAskAgain}
                    onChange={(e) => setDontAskAgain(e.target.checked)}
                  />
                  <text>{btnCancel}</text>
                </HStack>
              )}
            </Flex>

            {btnCancel && (
              <Button ref={cancelRef} onClick={handleClose} variant="ghost">
                {btnCancel}
              </Button>
            )}
            <Button
              colorScheme={isAlert ? "red" : primaryColor}
<<<<<<< HEAD
              onClick={() => {
                onOKCallback?.();
                handleClose();
              }}
=======
              onClick={onOKCallback}
              isLoading={isLoading}
>>>>>>> 67858736
            >
              {btnOK}
            </Button>
          </AlertDialogFooter>
        </AlertDialogContent>
      </AlertDialogOverlay>
    </AlertDialog>
  );
};

export default GenericConfirmDialog;<|MERGE_RESOLUTION|>--- conflicted
+++ resolved
@@ -24,12 +24,9 @@
   btnSuppress: string;
   onOKCallback?: () => void;
   isAlert?: boolean;
-<<<<<<< HEAD
+  isLoading?: boolean;
   showSuppressBtn?: boolean;
   suppressKey?: string;
-=======
-  isLoading?: boolean;
->>>>>>> 67858736
 }
 
 const GenericConfirmDialog: React.FC<GenericConfirmDialogProps> = ({
@@ -42,12 +39,9 @@
   btnSuppress,
   onOKCallback,
   isAlert = false,
-<<<<<<< HEAD
+  isLoading = false,
   showSuppressBtn = false,
   suppressKey,
-=======
-  isLoading = false,
->>>>>>> 67858736
 }) => {
   const cancelRef = useRef<HTMLButtonElement>(null);
   const { config, update } = useLauncherConfig();
@@ -97,15 +91,11 @@
             )}
             <Button
               colorScheme={isAlert ? "red" : primaryColor}
-<<<<<<< HEAD
               onClick={() => {
                 onOKCallback?.();
                 handleClose();
               }}
-=======
-              onClick={onOKCallback}
               isLoading={isLoading}
->>>>>>> 67858736
             >
               {btnOK}
             </Button>
