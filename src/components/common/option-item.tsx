--- conflicted
+++ resolved
@@ -98,29 +98,6 @@
           overflow="hidden"
           flex="1"
         >
-<<<<<<< HEAD
-          <HStack spacing={2} flexWrap="wrap">
-            {typeof title === "string" ? (
-              <Skeleton isLoaded={!isLoading} overflow="hidden">
-                <Text fontSize="xs-sm" className="ellipsis-text">
-                  {title}
-                </Text>
-              </Skeleton>
-            ) : (
-              title
-            )}
-            {titleExtra &&
-              (isLoading ? (
-                <Skeleton isLoaded={!isLoading}>
-                  <Text fontSize="xs-sm">
-                    PLACEHOLDER {/*width holder for skeleton*/}
-                  </Text>
-                </Skeleton>
-              ) : (
-                titleExtra
-              ))}
-          </HStack>
-=======
           {titleLineWrap ? (
             <Wrap spacingX={2} spacingY={0.5}>
               {_title}
@@ -133,7 +110,6 @@
             </HStack>
           )}
 
->>>>>>> 186db947
           {description &&
             (typeof description === "string" ? (
               <Skeleton isLoaded={!isLoading}>
