import {
  Box,
  BoxProps,
  Button,
  Card,
  Divider,
  Flex,
  HStack,
  Skeleton,
  Text,
  TextProps,
  VStack,
  Wrap,
  useColorModeValue,
} from "@chakra-ui/react";
import React, { useState } from "react";
import { useTranslation } from "react-i18next";
import { Section, SectionProps } from "@/components/common/section";
import { useLauncherConfig } from "@/contexts/config";
import { useThemedCSSStyle } from "@/hooks/themed-css";

export interface OptionItemProps extends Omit<BoxProps, "title"> {
  prefixElement?: React.ReactNode;
  title: React.ReactNode;
  titleExtra?: React.ReactNode;
  titleLineWrap?: boolean;
  description?: React.ReactNode;
  isLoading?: boolean;
  isFullClickZone?: boolean;
  children?: React.ReactNode;
  childrenOnHover?: boolean;
<<<<<<< HEAD
  isChildrenIndependent?: boolean;
  titleFlex?: boolean;
=======
>>>>>>> 24b3edfb
  maxTitleLines?: number;
  maxDescriptionLines?: number;
}

export interface OptionItemGroupProps extends SectionProps {
  items: (OptionItemProps | React.ReactNode)[];
  withInCard?: boolean;
  withDivider?: boolean;
  maxFirstVisibleItems?: number;
  enableShowAll?: boolean;
}

export const OptionItem: React.FC<OptionItemProps> = ({
  prefixElement,
  title,
  titleExtra,
  titleLineWrap = true,
  description,
  isLoading = false,
  isFullClickZone = false,
  children,
  childrenOnHover = false,
<<<<<<< HEAD
  isChildrenIndependent = false,
  titleFlex = false,
=======
>>>>>>> 24b3edfb
  maxTitleLines = undefined,
  maxDescriptionLines = undefined,
  ...boxProps
}) => {
  const [isHovered, setIsHovered] = useState(false);

  const palettes = useColorModeValue([100, 200, 300], [900, 800, 700]);

  const titleLineClampProps: TextProps = {
    noOfLines: maxTitleLines,
    sx: {
      wordBreak: "break-all",
    },
  };

  const descriptionLineClampProps: TextProps = {
    noOfLines: maxDescriptionLines,
    sx: {
      wordBreak: "break-all",
    },
  };

  const _title =
    typeof title === "string" ? (
      <Skeleton isLoaded={!isLoading}>
        <Text fontSize="xs-sm" {...(maxTitleLines ? titleLineClampProps : {})}>
          {title}
        </Text>
      </Skeleton>
    ) : (
      title
    );

  const _titleExtra =
    titleExtra &&
    (isLoading ? (
      <Skeleton isLoaded={!isLoading}>
        <Text fontSize="xs-sm">
          PLACEHOLDER {/*width holder for skeleton*/}
        </Text>
      </Skeleton>
    ) : (
      titleExtra
    ));

  const wrappedChildren =
    (childrenOnHover ? isHovered : true) &&
    (typeof children === "string" ? (
      <Skeleton isLoaded={!isLoading}>
        <Text fontSize="xs-sm" className="secondary-text">
          {children}
        </Text>
      </Skeleton>
    ) : (
      children
    ));

  return (
<<<<<<< HEAD
    <Flex justify="space-between" alignItems="center" overflow="hidden">
      <Flex
        flex={1}
        justify="space-between"
        alignItems="center"
        onMouseEnter={() => setIsHovered(true)}
        onMouseLeave={() => setIsHovered(false)}
        borderRadius="md"
        _hover={{
          bg: isFullClickZone ? `gray.${palettes[0]}` : "inherit",
          transition: "background-color 0.2s ease-in-out",
        }}
        _active={{
          bg: isFullClickZone ? `gray.${palettes[1]}` : "inherit",
          transition: "background-color 0.1s ease-in-out",
        }}
        cursor={isFullClickZone ? "pointer" : "default"}
        p={0.5}
        {...boxProps}
      >
        <HStack spacing={2.5} overflow="hidden">
          {prefixElement && (
            <Skeleton isLoaded={!isLoading} flex="0 0 auto">
              {prefixElement}
            </Skeleton>
=======
    <Flex
      justify="space-between"
      alignItems="center"
      onMouseEnter={() => setIsHovered(true)}
      onMouseLeave={() => setIsHovered(false)}
      borderRadius="md"
      _hover={{
        bg: isFullClickZone ? `gray.${palettes[0]}` : "inherit",
        transition: "background-color 0.2s ease-in-out",
      }}
      _active={{
        bg: isFullClickZone ? `gray.${palettes[1]}` : "inherit",
        transition: "background-color 0.1s ease-in-out",
      }}
      cursor={isFullClickZone ? "pointer" : "default"}
      p={0.5}
      {...boxProps}
    >
      <HStack spacing={2.5} overflow="hidden">
        {prefixElement && (
          <Skeleton isLoaded={!isLoading} flex="0 0 auto">
            {prefixElement}
          </Skeleton>
        )}
        <VStack
          spacing={0}
          mr={2}
          alignItems="stretch"
          overflow="hidden"
          flex="1 1 auto"
        >
          {titleLineWrap ? (
            <Wrap spacingX={2} spacingY={0.5}>
              {_title}
              {titleExtra && _titleExtra}
            </Wrap>
          ) : (
            <HStack spacing={2} flexWrap="nowrap">
              {_title}
              {titleExtra && _titleExtra}
            </HStack>
>>>>>>> 24b3edfb
          )}
          <VStack
            spacing={0}
            mr={2}
            alignItems="stretch"
            overflow="hidden"
            flex={titleFlex ? "1 1 auto" : "0 0 auto"}
          >
            {titleLineWrap ? (
              <Wrap spacingX={2} spacingY={0.5}>
                {_title}
                {titleExtra && _titleExtra}
              </Wrap>
            ) : (
              <HStack spacing={2} flexWrap="nowrap">
                {_title}
                {titleExtra && _titleExtra}
              </HStack>
            )}

            {description &&
              (typeof description === "string" ? (
                <Skeleton isLoaded={!isLoading}>
                  <Text
                    fontSize="xs"
                    className="secondary-text"
                    {...(maxDescriptionLines ? descriptionLineClampProps : {})}
                  >
                    {description}
                  </Text>
                </Skeleton>
              ) : (
                description
              ))}
          </VStack>
        </HStack>
        {!isChildrenIndependent && wrappedChildren}
      </Flex>
      {isChildrenIndependent && wrappedChildren}
    </Flex>
  );
};

export const OptionItemGroup: React.FC<OptionItemGroupProps> = ({
  items,
  withInCard = true,
  withDivider = true,
  maxFirstVisibleItems,
  enableShowAll = true,
  ...props
}) => {
  const { t } = useTranslation();
  const { config } = useLauncherConfig();
  const primaryColor = config.appearance.theme.primaryColor;
  const themedStyles = useThemedCSSStyle();
  const [showAll, setShowAll] = useState(false);

  function isOptionItemProps(item: any): item is OptionItemProps {
    return (
      (item as OptionItemProps)?.title != null &&
      (item as OptionItemProps)?.children != null
    );
  }

  const hasShowAllBtn = !(
    !maxFirstVisibleItems ||
    showAll ||
    items.length <= maxFirstVisibleItems
  );

  const visibleItems = hasShowAllBtn
    ? [...items.slice(0, maxFirstVisibleItems)]
    : items;

  const renderItems = () => (
    <>
      {[...visibleItems].map((item, index) => (
        <React.Fragment key={index}>
          {isOptionItemProps(item) ? <OptionItem {...item} /> : item}
          {index !== visibleItems.length - 1 &&
            (withDivider ? <Divider my={1.5} /> : <Box h={1.5} />)}
        </React.Fragment>
      ))}
      {hasShowAllBtn && (
        <Box>
          <Button
            key="show-all"
            size="xs"
            colorScheme={primaryColor}
            variant="ghost"
            onClick={() => setShowAll(!showAll)}
            mt={1.5}
            ml={-1.5}
            disabled={!enableShowAll}
          >
            {t("OptionItemGroup.button.showAll", {
              left: items.length - maxFirstVisibleItems,
            })}
          </Button>
        </Box>
      )}
    </>
  );

  return (
    <Section {...props}>
      {items.length > 0 &&
        (withInCard ? (
          <Card className={themedStyles.card["card-front"]} py={2.5}>
            {renderItems()}
          </Card>
        ) : (
          renderItems()
        ))}
    </Section>
  );
};<|MERGE_RESOLUTION|>--- conflicted
+++ resolved
@@ -29,11 +29,7 @@
   isFullClickZone?: boolean;
   children?: React.ReactNode;
   childrenOnHover?: boolean;
-<<<<<<< HEAD
   isChildrenIndependent?: boolean;
-  titleFlex?: boolean;
-=======
->>>>>>> 24b3edfb
   maxTitleLines?: number;
   maxDescriptionLines?: number;
 }
@@ -56,11 +52,7 @@
   isFullClickZone = false,
   children,
   childrenOnHover = false,
-<<<<<<< HEAD
   isChildrenIndependent = false,
-  titleFlex = false,
-=======
->>>>>>> 24b3edfb
   maxTitleLines = undefined,
   maxDescriptionLines = undefined,
   ...boxProps
@@ -119,7 +111,6 @@
     ));
 
   return (
-<<<<<<< HEAD
     <Flex justify="space-between" alignItems="center" overflow="hidden">
       <Flex
         flex={1}
@@ -145,56 +136,13 @@
             <Skeleton isLoaded={!isLoading} flex="0 0 auto">
               {prefixElement}
             </Skeleton>
-=======
-    <Flex
-      justify="space-between"
-      alignItems="center"
-      onMouseEnter={() => setIsHovered(true)}
-      onMouseLeave={() => setIsHovered(false)}
-      borderRadius="md"
-      _hover={{
-        bg: isFullClickZone ? `gray.${palettes[0]}` : "inherit",
-        transition: "background-color 0.2s ease-in-out",
-      }}
-      _active={{
-        bg: isFullClickZone ? `gray.${palettes[1]}` : "inherit",
-        transition: "background-color 0.1s ease-in-out",
-      }}
-      cursor={isFullClickZone ? "pointer" : "default"}
-      p={0.5}
-      {...boxProps}
-    >
-      <HStack spacing={2.5} overflow="hidden">
-        {prefixElement && (
-          <Skeleton isLoaded={!isLoading} flex="0 0 auto">
-            {prefixElement}
-          </Skeleton>
-        )}
-        <VStack
-          spacing={0}
-          mr={2}
-          alignItems="stretch"
-          overflow="hidden"
-          flex="1 1 auto"
-        >
-          {titleLineWrap ? (
-            <Wrap spacingX={2} spacingY={0.5}>
-              {_title}
-              {titleExtra && _titleExtra}
-            </Wrap>
-          ) : (
-            <HStack spacing={2} flexWrap="nowrap">
-              {_title}
-              {titleExtra && _titleExtra}
-            </HStack>
->>>>>>> 24b3edfb
           )}
           <VStack
             spacing={0}
             mr={2}
             alignItems="stretch"
             overflow="hidden"
-            flex={titleFlex ? "1 1 auto" : "0 0 auto"}
+            flex={"1 1 auto"}
           >
             {titleLineWrap ? (
               <Wrap spacingX={2} spacingY={0.5}>
