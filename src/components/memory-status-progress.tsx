import { Box, Flex, HStack, Text, VStack } from "@chakra-ui/react";
import React from "react";
import { useTranslation } from "react-i18next";
import MultiLevelProgressBar from "@/components/common/multi-level-progress";
import { useLauncherConfig } from "@/contexts/config";
import { MemoryInfo } from "@/models/system-info";

interface MemoryStatusProgressProps {
  memoryInfo: MemoryInfo;
  allocatedMemory?: number; // in MB
}

const MemoryStatusProgress: React.FC<MemoryStatusProgressProps> = ({
  memoryInfo,
  allocatedMemory = 0,
}) => {
  const { t } = useTranslation();
  const { config } = useLauncherConfig();
  const primaryColor = config.appearance.theme.primaryColor;

  const { total, used } = memoryInfo;
  const usedPercentage = total > 0 ? (used / total) * 100 : 0;
  const allocatedPercentage =
    total > 0 ? ((allocatedMemory * 1024 * 1024) / total) * 100 : 0;

  const totalInGB = (total / 1024 / 1024 / 1024).toFixed(2);
  const usedInGB = (used / 1024 / 1024 / 1024).toFixed(2);
  const allocatedInGB = (allocatedMemory / 1024).toFixed(2);

  return (
    <VStack align="stretch" spacing={2}>
      <Flex align="baseline">
        <Text fontSize="xs-sm">{t("MemoryStatusProgress.title")}</Text>
        <Text fontSize="xs-sm" ml="auto" className="secondary-text">
          {t("MemoryStatusProgress.info", {
            total: totalInGB,
            used: usedInGB,
            allocated: allocatedInGB,
          })}
        </Text>
      </Flex>
      <MultiLevelProgressBar
        value={[usedPercentage, allocatedPercentage]}
        colorScheme={primaryColor}
        borderRadius="sm"
      />
      <HStack spacing={1}>
        <Box bgColor={`${primaryColor}.500`} w={2} h={2} borderRadius="full" />
        <Text fontSize="xs" className="secondary-text">
          {t("MemoryStatusProgress.label.now")}
        </Text>
        <Box
          bgColor={`${primaryColor}.300`}
          w={2}
          h={2}
          ml={1}
          borderRadius="full"
        />
<<<<<<< HEAD
        <Text fontSize="xs" className="secondary-text">
          {t("MemoryStatusProgress.label.minAllocation")}
=======
        <Text fontSize="xs" className="no-select secondary-text">
          {t("MemoryStatusProgress.label.maxAllocation")}
>>>>>>> 4c0c26f8
        </Text>
      </HStack>
    </VStack>
  );
};

export default MemoryStatusProgress;<|MERGE_RESOLUTION|>--- conflicted
+++ resolved
@@ -56,13 +56,8 @@
           ml={1}
           borderRadius="full"
         />
-<<<<<<< HEAD
         <Text fontSize="xs" className="secondary-text">
-          {t("MemoryStatusProgress.label.minAllocation")}
-=======
-        <Text fontSize="xs" className="no-select secondary-text">
           {t("MemoryStatusProgress.label.maxAllocation")}
->>>>>>> 4c0c26f8
         </Text>
       </HStack>
     </VStack>
