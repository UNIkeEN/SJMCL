import {
  HStack,
  IconButton,
  Menu,
  MenuButton,
  MenuItem,
  MenuList,
  Portal,
  Spinner,
  Text,
  useDisclosure,
} from "@chakra-ui/react";
import { useState } from "react";
import { useTranslation } from "react-i18next";
import { LuCopy, LuEllipsis, LuRefreshCcw, LuTrash } from "react-icons/lu";
import { TbHanger } from "react-icons/tb";
import { CommonIconButton } from "@/components/common/common-icon-button";
import ManageSkinModal from "@/components/modals/manage-skin-modal";
import { useLauncherConfig } from "@/contexts/config";
import { useGlobalData } from "@/contexts/global-data";
import { useSharedModals } from "@/contexts/shared-modal";
import { useToast } from "@/contexts/toast";
import { PlayerType } from "@/enums/account";
import { AccountServiceError } from "@/enums/service-error";
import { Player } from "@/models/account";
import { AccountService } from "@/services/account";
import { copyText } from "@/utils/copy";
import ViewSkinModal from "./modals/view-skin-modal";

interface PlayerMenuProps {
  player: Player;
  variant?: "dropdown" | "buttonGroup";
}

export const PlayerMenu: React.FC<PlayerMenuProps> = ({
  player,
  variant = "dropdown",
}) => {
  const { t } = useTranslation();
  const { refreshConfig } = useLauncherConfig();
  const toast = useToast();
  const { getPlayerList } = useGlobalData();
  const { openSharedModal, closeSharedModal, openGenericConfirmDialog } =
    useSharedModals();

  const {
    isOpen: isSkinModalOpen,
    onOpen: onSkinModalOpen,
    onClose: onSkinModalClose,
  } = useDisclosure();

  const [isRefreshing, setIsRefreshing] = useState(false);

  const handleDeletePlayer = () => {
    AccountService.deletePlayer(player.id).then((response) => {
      if (response.status === "success") {
        Promise.all([getPlayerList(true), refreshConfig()]);
        toast({
          title: response.message,
          status: "success",
        });
      } else {
        toast({
          title: response.message,
          description: response.details,
          status: "error",
        });
      }
      closeSharedModal("generic-confirm");
    });
  };

  const handleRefreshPlayer = () => {
    setIsRefreshing(true);
    AccountService.refreshPlayer(player.id)
      .then((response) => {
        if (response.status === "success") {
          Promise.all([getPlayerList(true), refreshConfig()]);
          toast({
            title: response.message,
            status: "success",
          });
        } else {
          toast({
            title: response.message,
            description: response.details,
            status: "error",
          });
          if (response.raw_error === AccountServiceError.Expired) {
            openSharedModal("relogin", {
              player,
              onSuccess: () => {
                Promise.all([getPlayerList(true), refreshConfig()]);
              },
            });
          }
        }
      })
      .finally(() => setIsRefreshing(false));
  };

  const playerMenuOperations = [
    ...(player.playerType === PlayerType.Offline
      ? []
      : [
          {
            icon: LuRefreshCcw,
            label: t("General.refresh"),
            onClick: handleRefreshPlayer,
            isLoading: isRefreshing,
          },
        ]),
    {
      icon: TbHanger,
      label: t(
        `PlayerMenu.label.${player.playerType === PlayerType.Offline ? "manageSkin" : "viewSkin"}`
      ),
      onClick: onSkinModalOpen,
    },
    {
      icon: LuCopy,
      label: t("PlayerMenu.label.copyUUID"),
      onClick: () => copyText(player.uuid, { toast }),
    },
    {
      icon: LuTrash,
      label: t("PlayerMenu.label.delete"),
      danger: true,
      onClick: () => {
        openGenericConfirmDialog("playerMenu", {
          title: t("DeletePlayerAlertDialog.dialog.title"),
          body: t("DeletePlayerAlertDialog.dialog.content", {
            name: player.name,
          }),
          btnOK: t("General.delete"),
          btnCancel: t("General.cancel"),
          isAlert: true,
          onOKCallback: handleDeletePlayer,
          keyForSuppress: "playerMenu",
        });
      },
    },
  ];

  return (
    <>
      {variant === "dropdown" ? (
        <Menu>
          <MenuButton
            as={IconButton}
            size="xs"
            variant="ghost"
            aria-label="operations"
            icon={<LuEllipsis />}
          />
          <Portal>
            <MenuList>
              {playerMenuOperations.map((item) => (
                <MenuItem
                  key={item.label}
                  fontSize="xs"
                  color={item.danger ? "red.500" : "inherit"}
                  onClick={item.onClick}
                >
                  <HStack>
                    {item.isLoading ? <Spinner /> : <item.icon />}
                    <Text>{item.label}</Text>
                  </HStack>
                </MenuItem>
              ))}
            </MenuList>
          </Portal>
        </Menu>
      ) : (
        <HStack spacing={0}>
          {playerMenuOperations.map((item) => (
            <CommonIconButton
              key={item.label}
              icon={item.icon}
              label={item.label}
              colorScheme={item.danger ? "red" : "gray"}
              onClick={item.onClick}
              isLoading={item.isLoading}
            />
          ))}
        </HStack>
      )}

<<<<<<< HEAD
      {player.playerType === "offline" ? (
=======
      <GenericConfirmDialog
        isOpen={isDeleteOpen}
        onClose={onDeleteClose}
        title={t("DeletePlayerAlertDialog.dialog.title")}
        body={t("DeletePlayerAlertDialog.dialog.content", {
          name: player.name,
        })}
        btnOK={t("General.delete")}
        btnCancel={t("General.cancel")}
        onOKCallback={handleDeletePlayer}
        isAlert
      />
      {player.playerType === PlayerType.Offline ? (
>>>>>>> b6bb95c7
        <ManageSkinModal
          isOpen={isSkinModalOpen}
          onClose={onSkinModalClose}
          playerId={player.id}
          skin={player.textures.find(
            (texture) => texture.textureType === "SKIN"
          )}
          cape={player.textures.find(
            (texture) => texture.textureType === "CAPE"
          )}
        />
      ) : (
        <ViewSkinModal
          isOpen={isSkinModalOpen}
          onClose={onSkinModalClose}
          skin={player.textures.find(
            (texture) => texture.textureType === "SKIN"
          )}
          cape={player.textures.find(
            (texture) => texture.textureType === "CAPE"
          )}
        />
      )}
    </>
  );
};

export default PlayerMenu;<|MERGE_RESOLUTION|>--- conflicted
+++ resolved
@@ -186,23 +186,7 @@
         </HStack>
       )}
 
-<<<<<<< HEAD
-      {player.playerType === "offline" ? (
-=======
-      <GenericConfirmDialog
-        isOpen={isDeleteOpen}
-        onClose={onDeleteClose}
-        title={t("DeletePlayerAlertDialog.dialog.title")}
-        body={t("DeletePlayerAlertDialog.dialog.content", {
-          name: player.name,
-        })}
-        btnOK={t("General.delete")}
-        btnCancel={t("General.cancel")}
-        onOKCallback={handleDeletePlayer}
-        isAlert
-      />
       {player.playerType === PlayerType.Offline ? (
->>>>>>> b6bb95c7
         <ManageSkinModal
           isOpen={isSkinModalOpen}
           onClose={onSkinModalClose}
