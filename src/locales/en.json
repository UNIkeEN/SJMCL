--- conflicted
+++ resolved
@@ -1285,8 +1285,8 @@
         "error": {
           "title": "Invalid game directory",
           "description": {
-            "gameDirAlreadyAdded": "The directory has already been added",
-            "gameDirNotExist": "The directory does not exist"
+            "GAME_DIR_ALREADY_ADDED": "The directory has already been added",
+            "GAME_DIR_NOT_EXIST": "The directory does not exist"
           }
         }
       }
@@ -1307,18 +1307,11 @@
         "error": {
           "title": "Failed to add player using OAuth",
           "description": {
-<<<<<<< HEAD
             "DUPLICATE": "Player already exists",
             "AUTH_SERVER_ERROR": "Unable to connect to authentication server, or OAuth is not enabled",
+            "NOT_FOUND": "The authentication server does not exist",
             "TEXTURE_ERROR": "Unable to get player texture",
             "CANCELLED": "OAuth login cancelled"
-=======
-            "duplicate": "Player already exists",
-            "authServerError": "Unable to connect to authentication server, or OAuth is not enabled",
-            "notFound": "The authentication server does not exist",
-            "textureError": "Unable to get player texture",
-            "cancelled": "OAuth login cancelled"
->>>>>>> c6e3c0b8
           }
         }
       },
