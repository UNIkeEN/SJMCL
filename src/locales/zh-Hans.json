{
  "AboutSettingsPage": {
    "about": {
      "title": "关于",
      "settings": {
        "version": {
          "title": "版本"
        },
        "contributors": {
          "title": "开发者名单"
        },
        "reportIssue": {
          "title": "报告问题或请求功能"
        },
        "aboutSJMC": {
          "title": "关于上海交通大学 Minecraft 社（SJMC）"
        }
      }
    },
    "ack": {
      "title": "致谢",
      "settings": {
        "bmclapi": {
          "title": "BMCLAPI",
          "description": "感谢 @bangbang93 提供的高速下载源"
        },
        "hmcl": {
          "title": "Hello Minecraft! Launcher",
          "description": "部分设计与代码实现参考此开源项目"
        },
        "littleskin": {
          "title": "LittleSkin",
          "description": "感谢 LittleSkin 和 @tnqzh123 对登录流程设计的帮助"
        },
        "sinter": {
          "title": "Sinter",
          "description": "在 Windows 和 Linux 平台作为启动器界面字体，遵循 SIL 协议使用"
        },
        "skinview3d": {
          "title": "bs-community / skinview3d",
          "description": "皮肤预览组件基于此开源项目实现，遵循 MIT 协议使用"
        }
      }
    },
    "legalInfo": {
      "title": "法律信息",
      "settings": {
        "copyright": {
          "title": "版权",
          "description": "版权所有 © 2024-2025 SJMCL 开发团队."
        },
        "userAgreement": {
          "title": "用户协议"
        },
        "openSourceLicense": {
          "title": "开源协议",
          "description": "本项目遵循 GNU General Public License v3.0 协议（包含附加条款）"
        }
      }
    }
  },
  "AccountsPage": {
    "button": {
      "addPlayer": "添加角色",
      "add3rdPartyServer": "添加认证服务器",
      "sourceHomepage": "访问主页",
      "deleteServer": "删除此服务器"
    },
    "playerTypeList": {
      "all": "全部来源"
    },
    "viewTypeList": {
      "grid": "网格视图",
      "list": "列表视图"
    }
  },
  "AddAndImportInstancePage": {
    "addAndImportOptions": {
      "new": {
        "title": "安装新实例",
        "description": "选择并安装游戏版本、加载器与模组"
      },
      "modpack": {
        "title": "导入整合包",
        "description": "从本地文件或互联网导入整合包（CurseForge, Modrinth 或 HMCL 格式）"
      },
      "manageDirs": {
        "title": "管理游戏目录",
        "description": "管理本地游戏存储目录，以添加已安装实例"
      }
    },
    "moreOptions": {
      "title": "更多",
      "server": {
        "title": "下载服务端",
        "description": "下载各版本原版游戏服务端文件"
      }
    }
  },
  "AddAuthServerModal": {
    "header": {
      "title": "添加认证服务器"
    },
    "placeholder": {
      "inputServerUrl": "请输入服务器地址"
    },
    "page1": {
      "serverUrl": "服务器地址",
      "serverUrlRequired": "必填字段"
    },
    "page2": {
      "name": "名称",
      "serverUrl": "服务器地址"
    }
  },
  "AddDiscoverSourceModal": {
    "modal": {
      "header": "添加数据源"
    },
    "label": {
      "endpointUrl": "源地址"
    },
    "placeholder": {
      "endpointUrl": "源地址"
    }
  },
  "AddPlayerModal": {
    "modal": {
      "header": "添加角色"
    },
    "label": {
      "playerType": "角色类型"
    },
    "offline": {
      "playerName": {
        "label": "角色名称",
        "placeholder": "请输入角色名称",
        "errorMessage": "只能包含英文字母、数字和下划线，不超过16个字符。"
      }
    },
    "3rdparty": {
      "authServer": {
        "label": "认证源",
        "selectSource": "请选择认证源",
        "noSource": "未添加可用认证源服务器",
        "addSource": "添加认证源",
        "supportOAuth": "此认证源支持 Yggdrasil Connect 规范提案"
      },
      "email": {
        "label": "邮箱",
        "placeholder": "请输入邮箱"
      },
      "emailOrPlayerName": {
        "label": "邮箱或角色名称",
        "placeholder": "请输入邮箱或角色名称"
      },
      "password": {
        "label": "密码",
        "placeholder": "请输入密码"
      }
    },
    "button": {
      "buyMinecraft": "购买 Minecraft",
      "beginOAuth": "开始 OAuth 登录",
      "useOAuthLogin": "OAuth 登录",
      "usePasswordLogin": "账号密码登录"
    }
  },
  "AllGamesPage": {
    "button": {
      "addAndImport": "添加与导入",
      "globalSettings": "全局游戏设置",
      "launch": "启动游戏"
    },
    "viewTypeList": {
      "grid": "网格视图",
      "list": "列表视图"
    },
    "title": "全部实例"
  },
  "AppearanceSettingsPage": {
    "theme": {
      "title": "主题",
      "settings": {
        "primaryColor": {
          "title": "启动器强调色"
        },
        "colorMode": {
          "title": "颜色模式",
          "type": {
            "light": "浅色",
            "dark": "深色"
          }
        },
        "headNavStyle": {
          "title": "顶部导航栏样式",
          "type": {
            "standard": "标准",
            "simplified": "简约"
          }
        }
      }
    },
    "background": {
      "title": "背景",
      "settings": {
        "preset": {
          "title": "预设图像"
        },
        "custom": {
          "title": "自定义图像",
          "add": "添加"
        }
      },
      "presetBgList": {
        "Jokull": {
          "name": "银淞雪镇"
        },
        "SJTU-eastgate": {
          "name": "SJTU 紫气东来门"
        }
      }
    },
    "accessibility": {
      "title": "辅助显示",
      "settings": {
        "invertColors": {
          "title": "反转颜色"
        },
        "enhanceContrast": {
          "title": "增强对比度"
        }
      }
    }
  },
  "ComingSoonSign": {
    "text": "该页面暂未开放，敬请期待"
  },
  "ContributorsPage": {
    "all": "全部开发者名单",
    "core": "主要开发者",
    "contribution": {
      "fullStackDev": "全栈开发",
      "frontendDev": "前端开发",
      "backendDev": "后端开发",
      "externalAPI": "外部服务",
      "doc": "文档",
      "cicd": "CI / CD",
      "design": "视觉设计",
      "mascot": "吉祥物"
    }
  },
  "CopyOrMoveModal": {
    "modal": {
      "header": "复制或移动资源"
    },
    "operation": {
      "copy": "复制",
      "move": "移动"
    },
    "tag": {
      "source": "源"
    },
    "body": "到",
    "resourceType": {
      "Root": "",
      "ResourcePacks": "资源包",
      "Saves": "地图",
      "Schematics": "原理图",
      "ShaderPacks": "光影"
    },
    "error": {
      "lackOfArguments": "缺少必要参数，请开发者检查代码"
    }
  },
  "CreateInstanceModal": {
    "header": {
      "title": "创建新实例"
    },
    "stepper": {
      "game": "选择游戏版本",
      "loader": "选择加载器",
      "skipped": "不安装",
      "info": "基本设置"
    }
  },
  "DeleteGameInstanceAlertDialog": {
    "dialog": {
      "title": "删除游戏实例",
      "content": "确定要删除游戏实例 “{{gameName}}” 吗？它将会永久消失！（真的很久！）",
      "warning": {
        "withVerIso": "请注意，由于此实例已启用版本隔离，删除该实例将导致存档等数据一同被删除。如需保留相关数据，请先迁移。",
        "woVerIso": "请注意，如果该实例此前启用过版本隔离，未迁移的存档等数据将一同被删除。"
      }
    }
  },
  "DeletePlayerAlertDialog": {
    "dialog": {
      "title": "删除角色",
      "content": "确定要删除角色 “{{name}}” 吗？这一操作不可逆！"
    }
  },
  "DeleteAuthServerAlertDialog": {
    "dialog": {
      "title": "删除认证服务器",
      "content": "确定要删除认证服务器 “{{name}}” 吗？它将不再出现在你的服务器列表中。"
    }
  },
  "DiscoverPage": {
    "title": "发现",
    "button": {
      "sources": "管理数据源"
    }
  },
  "DiscoverSourcesPage": {
    "button": {
      "addSource": "添加数据源",
      "deleteSource": "删除数据源"
    },
    "tag": {
      "online": "在线"
    }
  },
  "DownloadFloatButton": {
    "tooltip": "正在下载"
  },
  "DownloadModpackModal": {
    "header": {
      "title": "下载整合包"
    }
  },
  "DownloadResourceModal": {
    "header": {
      "title": "下载资源"
    },
    "resourceTypeList": {
      "world": "世界",
      "mod": "模组",
      "resourcepack": "资源包",
      "shaderpack": "光影"
    }
  },
  "DownloadSettingPage": {
    "source": {
      "title": "源",
      "settings": {
        "strategy": {
          "title": "下载源选择策略",
          "auto": "自动选择",
          "official": "官方源优先",
          "mirror": "镜像源优先"
        }
      }
    },
    "download": {
      "title": "下载",
      "settings": {
        "autoConcurrent": {
          "title": "自动选择并发数"
        },
        "concurrentCount": {
          "title": "并发数"
        },
        "enableSpeedLimit": {
          "title": "限制下载速度"
        },
        "speedLimitValue": {
          "title": "限速设置"
        }
      }
    },
    "cache": {
      "title": "缓存",
      "settings": {
        "directory": {
          "title": "下载缓存目录",
          "select": "修改",
          "open": "打开"
        }
      }
    },
    "proxy": {
      "title": "代理",
      "settings": {
        "enabled": {
          "title": "启用代理"
        },
        "type": {
          "title": "代理类型"
        },
        "host": {
          "title": "服务器"
        },
        "port": {
          "title": "端口"
        }
      }
    }
  },
  "DownloadTasksPage": {
    "title": "下载中任务",
    "button": {
      "settings": "下载设置",
      "pause": "暂停",
      "begin": "开始",
      "retry": "重试"
    },
    "label": {
      "paused": "已暂停",
      "error": "错误"
    }
  },
  "Editable": {
    "edit": "编辑",
    "save": "保存",
    "cancel": "取消"
  },
  "EditGameDirectoryModal": {
    "header": {
      "title": {
        "add": "添加游戏目录",
        "edit": "编辑游戏目录"
      }
    },
    "label": {
      "dirName": "名称",
      "dirPath": "游戏目录路径"
    },
    "placeholder": {
      "dirName": "请输入名称",
      "dirPath": "请选择游戏目录"
    },
    "button": {
      "browse": "浏览"
    },
    "dialog": {
      "browse": {
        "title": "选择目录"
      },
      "addSubDir": {
        "title": "添加子目录",
        "body": "发现包含实例的 minecraft 子目录，是否添加子目录？",
        "addOriginDir": "添加原始目录",
        "addSubDir": "添加子目录"
      }
    },
    "toast": {
      "error": {
        "title": "添加游戏目录失败"
      }
    },
    "errorMessage": {
      "dirName": {
        "empty": "目录名称不能为空",
        "tooLong": "目录名称不能超过 20 个字符",
        "exist": "目录名称已存在"
      },
      "dirPath": {
        "exist": "目录路径已存在"
      }
    }
  },
  "Empty": {
    "noData": "无数据"
  },
  "Enums": {
    "chakraColors": {
      "gray": "灰色",
      "red": "红色",
      "orange": "橙色",
      "yellow": "黄色",
      "green": "绿色",
      "teal": "蓝绿色",
      "blue": "蓝色",
      "cyan": "青色",
      "purple": "紫色",
      "pink": "粉色"
    },
    "ctrlKey": {
      "linux": "Ctrl",
      "macos": "Control(⌃)",
      "windows": "Ctrl"
    },
    "metaKey": {
      "linux": "Meta",
      "macos": "Command(⌘)",
      "windows": "Win"
    },
    "playerTypes": {
      "microsoft": "微软账户",
      "offline": "离线模式",
      "3rdparty": "第三方认证",
      "3rdpartyShort": "第三方认证"
    },
    "systemFileManager": {
      "linux": "文件管理器",
      "macos": "访达",
      "windows": "文件资源管理器"
    }
  },
  "GameAdvancedSettingsModal": {
    "header": {
      "title": "高级设置"
    }
  },
  "GameAdvancedSettingsPage": {
    "customCommands": {
      "title": "自定义命令",
      "settings": {
        "minecraftArgument": {
          "title": "游戏参数",
          "placeholder": "默认"
        },
        "precallCommand": {
          "title": "游戏启动前执行命令",
          "placeholder": "将在游戏启动前调用"
        },
        "wrapperLauncher": {
          "title": "包装命令",
          "placeholder": "如填写\"optirun\"后，启动命令将从\"java ...\"变为\"optirun java ...\""
        },
        "postExitCommand": {
          "title": "游戏结束后执行命令",
          "placeholder": "将在游戏结束后调用"
        }
      }
    },
    "jvm": {
      "title": "Java 虚拟机设置",
      "settings": {
        "args": {
          "title": "JVM 虚拟机参数"
        },
        "javaPermanentGenerationSpace": {
          "title": "内存永久保存区域",
          "placeholder": "内存 MB"
        },
        "environmentVariable": {
          "title": "环境变量"
        }
      }
    },
    "workaround": {
      "title": "调试选项",
      "settings": {
        "noJvmArgs": "不添加默认的 JVM 参数",
        "gameCompletnessCheckPolicy": {
          "title": "游戏文件完整性检查策略",
          "disable": "不检查",
          "normal":"普通检查",
          "full":"增强检查"
        },
        "dontCheckJvmValidity": {
          "title": "不检查 JVM 与游戏的兼容性"
        },
        "dontPatchNatives": {
          "title": "不尝试自动替换本地库"
        },
        "useNativeGlfw": {
          "title": "使用系统 GLFW(仅 Linux)"
        },
        "useNativeOpenal": {
          "title": "使用系统 OpenAL(仅 Linux)"
        }
      }
    }
  },
  "GameErrorPage": {
    "title": "游戏非正常退出，请查看日志，或寻求他人帮助",
    "basicInfo": {
      "arch": "架构",
      "launcherVersion": "启动器版本",
      "os": "操作系统"
    },
    "gameInfo": {
      "gameVersion": "游戏版本"
    },
    "javaInfo": {
      "javaVersion": "Java 版本"
    },
    "crashDetails": {
      "title": "崩溃信息"
    },
    "button": {
      "exportGameInfo": "导出游戏崩溃报告",
      "gameLogs": "游戏日志",
      "help": "帮助"
    },
    "bottomAlert": "如需寻求他人帮助，请导出并发送崩溃报告，而非这个窗口的截图"
  },
  "GameLogPage": {
    "placeholder": "输入关键词筛选",
    "exportLogs": "导出日志",
    "clearLogs": "清除所有日志"
  },
  "GameMenu": {
    "label": {
      "details": "实例详情",
      "delete": "删除实例"
    }
  },
  "GameVersionSelector": {
    "old_beta": "远古版",
    "release": "正式版",
    "snapshot": "测试版",
    "april_fools": "愚人节版",
    "searchPlaceholder": "搜索版本",
    "wikiKey": {
      "release": "Java版",
      "snapshot": "",
      "old_beta": "Java版Beta_",
      "april_fools": ""
    }
  },
  "General": {
    "add": "添加",
    "cancel": "取消",
    "close": "关闭",
    "confirm": "确定",
    "copyOrMove": {
      "linux": "复制或移动",
      "macos": "拷贝或移动",
      "windows": "复制或移动"
    },
    "delete": "删除",
    "dialog": {
      "filterName": {
        "image": "图片文件"
      }
    },
    "disable": "禁用",
    "download": "下载",
    "edit": "编辑",
    "enable": "启用",
    "finish": "完成",
    "next": "下一步",
    "notice": "提示",
    "open": "打开",
    "openFolder": "打开文件夹",
    "previous": "上一步",
    "refresh": "刷新",
    "revealFile": "在{{opener}}中显示",
    "search": "搜索",
    "viewOnWiki": "在 Minecraft Wiki 中查看"
  },
  "GeneralSettingsPage": {
    "general": {
      "title": "通用设置",
      "settings": {
        "language": {
          "title": "语言（Language）"
        }
      }
    },
    "functions": {
      "title": "功能",
      "settings": {
        "discover": {
          "title": "发现页",
          "openNotice": {
            "part-1": "顶部导航栏的 “搜索” 已替换为 “发现”，您可以通过键盘快捷键 ",
            "part-2": " 继续使用 “聚合搜索”。"
          }
        }
      }
    }
  },
  "GlobalGameSettingsPage": {
    "directories": {
      "title": "游戏目录",
      "settings": {
        "directories": {
          "special": {
            "CURRENT_DIR": "当前文件夹",
            "OFFICIAL_DIR": "官方启动器文件夹"
          }
        }
      },
      "deleteDialog": {
        "title": "删除游戏目录",
        "content": "确定要删除游戏目录 {{dirName}} 吗？（SJMCL将不会扫描此目录，但不会删除硬盘上的文件）"
      },
      "directoryNotExist": "该目录不存在，请删除并重新添加"
    },
    "gameJava": {
      "title": "游戏 Java",
      "settings": {
        "autoSelect": {
          "title": "自动选择合适 Java"
        },
        "execPath": {
          "title": "指定 Java 版本"
        }
      }
    },
    "gameWindow": {
      "title": "窗口",
      "settings": {
        "resolution": {
          "title": "游戏分辨率",
          "switch": "全屏"
        },
        "customTitle": {
          "title": "自定义窗口标题"
        },
        "customInfo": {
          "title": "自定义信息",
          "description": "将显示在游戏主界面右下角与 F3 调试页面左上角"
        }
      }
    },
    "performance": {
      "title": "性能",
      "settings": {
        "autoMemAllocation": {
          "title": "自动分配内存"
        },
        "minMemAllocation": {
          "title": "最小内存分配"
        },
        "memoryUsage": {
          "title": "内存占用情况",
          "description": "已用内存{{usedMemory}}GB；游戏分配{{allocatedMemory}}GB；总内存{{totalMemory}}GB"
        },
        "processPriority": {
          "title": "进程优先级",
          "low": "低",
          "middle": "中",
          "high": "高"
        }
      }
    },
    "versionIsolation": {
      "settings": {
        "title": "启用版本隔离"
      }
    },
    "moreOptions": {
      "title": "更多选项",
      "settings": {
        "launcherVisibility": {
          "title": "启动器可见性",
          "start-close": "游戏启动后结束启动器",
          "running-hidden": "游戏运行时隐藏启动器",
          "always": "启动器始终可见"
        },
        "autoJoinGameServer": {
          "title": "自动加入服务器"
        },
        "serverUrl": {
          "title": "服务器地址"
        },
        "displayGameLog": {
          "title": "显示游戏日志"
        },
        "enableAdvancedOptions": {
          "title": "启用高级选项",
          "button": "编辑高级设置"
        }
      }
    }
  },
  "HeadNavBar": {
    "navList": {
      "launch": "启动",
      "games": "游戏",
      "accounts": "账户",
      "discover": "发现",
      "search": "搜索",
      "settings": "设置"
    }
  },
  "HelpSettingsPage": {
    "community": {
      "title": "高校玩家社区",
      "settings": {
        "MUA": {
          "title": "Minecraft 高校联盟（MUA）",
          "description": "和全国各高校的玩家一起游玩"
        },
        "SJMC": {
          "title": "上海交通大学 Minecraft 社（SJMC）"
        }
      }
    },
    "minecraft": {
      "title": "Minecraft",
      "settings": {
        "mcWiki": {
          "title": "中文 Minecraft Wiki",
          "description": "最详细的 Minecraft 百科全书",
          "url": "https://zh.minecraft.wiki/"
        },
        "mcMod": {
          "title": "MCMod",
          "description": "Minecraft 模组中文百科"
        },
        "curseforge": {
          "title": "CurseForge",
          "description": "探索世界上最大的 Minecraft 模组存储库"
        }
      }
    },
    "top": {
      "settings": {
        "LauncherDocs": {
          "title": "SJMC Launcher 文档"
        }
      }
    }
  },
  "InstanceBasicSettings": {
    "selectDirectory": "选择游戏目录"
  },
  "InstanceLayout": {
    "secMenu": {
      "exportModPack": "导出为整合包"
    },
    "instanceTabList": {
      "overview": "概览",
      "worlds": "世界",
      "mods": "模组",
      "resourcepacks": "资源包",
      "schematics": "原理图",
      "shaderpacks": "光影",
      "screenshots": "截图",
      "settings": "设置"
    },
    "button": {
      "launch": "启动实例"
    }
  },
  "InstanceModsPage": {
    "modLoaderList": {
      "title": "加载器"
    },
    "modList": {
      "title": "模组",
      "warning": "未发现模组加载器，模组可能无法正常工作",
      "menu": {
        "alert": "可能不兼容",
        "info": "查看信息",
        "update": "检查更新",
        "search": "搜索"
      }
    }
  },
  "InstanceResourcePacksPage": {
    "resourcePackList": {
      "title": "全局资源包"
    },
    "serverResPackList": {
      "title": "服务器资源包"
    }
  },
  "InstanceScreenshotsPage": {
    "button": {
      "details": "详情"
    }
  },
  "InstanceSettingsPage": {
    "name": "实例名称",
    "description": "实例描述",
    "icon": "实例图标",
    "applySettings": "启用特定游戏设置",
    "restoreSettings": "重置以下特定设置",
    "restoreSettingsDesc": "将以下特定设置重置为全局游戏设置",
    "restore": "重置",
    "errorMessage": {
      "error-1": "实例名称不能为空"
    }
  },
  "InstanceShaderPacksPage": {
    "shaderPackList": {
      "title": "光影包"
    }
  },
  "InstanceSchematicsPage": {
    "schematicList": {
      "title": "原理图",
      "preview": "预览"
    }
  },
  "InstanceWidgets": {
    "basicInfo": {
      "title": "基本信息",
      "gameVersion": "游戏版本",
      "playTime": "游戏时长"
    },
    "screenshots": {
      "title": "截图"
    },
    "mods": {
      "title": "模组",
      "summary": "{{totalMods}} 个模组, {{enabledMods}} 个已启用",
      "manage": "前往管理"
    },
    "lastPlayed": {
      "title": "上次游玩",
      "continuePlaying": "继续游玩"
    },
    "more": {
      "title": "更多"
    }
  },
  "InstanceWorldsPage": {
    "worldList": {
      "title": "本地世界",
      "lastPlayedAt": "上次游玩于",
      "difficulty": {
        "peaceful": "和平",
        "easy": "简单",
        "normal": "普通",
        "hard": "困难",
        "hardcore": "极限生存"
      },
      "gamemode": {
        "survival": "生存模式",
        "creative": "创造模式",
        "adventure": "冒险模式",
        "spectator": "观察者模式"
      },
      "moreDesc": "，{{gamemode}}（难度：{{difficulty}}）",
      "viewLevelData": "存档基础数据"
    },
    "serverList": {
      "title": "服务器",
      "players": "玩家",
      "tag": {
        "online": "在线",
        "offline": "离线"
      }
    }
  },
  "JavaSettingsPage": {
    "javaList": {
      "title": "Java 管理",
      "download": "下载 Java",
      "add": "添加 Java"
    }
  },
  "LaunchPage": {
    "button": {
      "launch": "启动游戏"
    },
    "SwitchButton": {
      "tooltip": {
        "switchPlayer": "切换角色",
        "switchGame": "切换游戏实例"
      }
    },
    "Text": {
      "noSelectedPlayer": "尚未选择角色",
      "noSelectedGame": "尚未选择游戏实例"
    }
  },
  "ManageSkinModal": {
    "skinManage": "管理皮肤",
    "default": "默认",
    "steve": "Steve",
    "alex": "Alex"
  },
  "ViewSkinModal": {
    "skinView": "查看皮肤"
  },
  "MemoryStatusProgress": {
    "title": "内存状态",
    "info": "{{used}} / {{total}} GB 已使用",
    "label": {
      "now": "正在使用",
      "minAllocation": "为 Minecraft 分配的最小值"
    }
  },
  "ModLoaderCards": {
    "installed": "已安装",
    "unInstalled": "未安装",
    "notCompatibleWith": "与 {{modLoader}} 不兼容",
    "versionNotSelected": "未选择版本"
  },
  "ModLoaderSelector": {
    "stable": "稳定版",
    "beta": "测试版",
    "releaseDate": "发布于 {{date}}"
  },
  "NotFoundPage": {
    "text": "页面不存在，即将在 {{seconds}} 秒后跳转"
  },
  "PlayerMenu": {
    "label": {
      "manageSkin": "管理皮肤",
      "viewSkin": "查看皮肤",
      "delete": "删除此角色"
    }
  },
  "ReLogin3rdPartyPlayerModal": {
    "modal": {
      "title": "重新登录"
    },
    "label": {
      "user": "用户名",
      "password": "密码"
    },
    "placeholder": {
      "password": "请输入密码"
    },
    "button": {
      "login": "登录"
    }
  },
  "ResourceDownloader": {
    "label": {
      "source": "下载源",
      "gameVer": "游戏版本",
      "tag": "类型",
      "sortBy": "排序",
      "name": "名称"
    },
    "button": {
      "search": "搜索"
    },
    "modTagList": {
      "CurseForge": {
        "All": "全部",
        "Addons": "插件",
        "Adventure and RPG": "冒险 RPG",
        "API and Library": "支持库",
        "Armor, Tools, and Weapons": "装备 武器",
        "Bug Fixes": "错误修复",
        "Cosmetic": "装饰",
        "Education": "教育",
        "Food": "食物",
        "Magic": "魔法",
        "Map and Information": "地图 信息",
        "MCreator": "MCreator",
        "Miscellaneous": "杂项",
        "Performance": "性能",
        "Redstone": "红石",
        "Server Utility": "服务器",
        "Storage": "存储",
        "Technology": "科技",
        "Twitch Integration": "Twitch",
        "Utility & QoL": "实用 QoL",
        "World Gen": "世界生成"
      },
      "Modrinth": {
        "All": "全部",
        "Adventure": "冒险",
        "Cursed": "诅咒",
        "Decoration": "装饰",
        "Economy": "经济",
        "Equipment": "装备",
        "Food": "食物",
        "Game Mechanics": "游戏机制",
        "Library": "支持库",
        "Magic": "魔法",
        "Management": "管理",
        "Minigame": "小游戏",
        "Mobs": "生物",
        "Optimization": "优化",
        "Social": "社交",
        "Storage": "存储",
        "Technology": "科技",
        "Transportation": "交通运输",
        "Utility": "实用",
        "World Generation": "世界生成"
      }
    },
    "worldTagList": {
      "CurseForge": {
        "All": "全部",
        "Adventure": "冒险模式",
        "Creation": "创造模式",
        "Game Map": "游戏挑战",
        "Modded World": "模组",
        "Parkour": "跑酷",
        "Puzzle": "解谜地图",
        "Survival": "生存模式"
      }
    },
    "resourcepackTagList": {
      "CurseForge": {
        "All": "全部",
        "16x": "16x",
        "32x": "32x",
        "64x": "64x",
        "128x": "128x",
        "256x": "256x",
        "512x and Higher": "512x 及以上",
        "Animated": "动画",
        "Data Packs": "数据包",
        "Font Packs": "字体包",
        "Medieval": "中世纪",
        "Miscellaneous": "杂项",
        "Mod Support": "模组支持",
        "Modern": "现代",
        "Photo Realistic": "影视级",
        "Steampunk": "蒸汽朋克",
        "Traditional": "传统"
      },
      "Modrinth": {
        "All": "全部",
        "8x or lower": "8x 或更低",
        "16x": "16x",
        "32x": "32x",
        "64x": "64x",
        "128x": "128x",
        "256x": "256x",
        "512x or higher": "512x 或更高",
        "Audio": "音频",
        "Blocks": "方块",
        "Core Shaders": "核心着色器",
        "Entities": "实体",
        "Environment": "环境",
        "Equipment": "装备",
        "Fonts": "字体",
        "GUI": "用户界面",
        "Items": "物品",
        "Locale": "本地化",
        "Models": "模型",
        "Combat": "战斗",
        "Cursed": "诅咒",
        "Decoration": "装饰",
        "Modded": "模组",
        "Realistic": "写实",
        "Simplistic": "简约",
        "Themed": "主题",
        "Tweaks": "优化",
        "Utility": "实用",
        "Vanilla-like": "原版风格"
      }
    },
    "shaderpackTagList": {
      "CurseForge": {
        "All": "全部",
        "Fantasy": "奇幻",
        "Realistic": "写实",
        "Vanilla": "原版"
      },
      "Modrinth": {
        "All": "全部",
        "Cartoon": "卡通",
        "Cursed": "诅咒",
        "Fantasy": "奇幻",
        "Realistic": "写实",
        "Semi-Realistic": "半写实",
        "Vanilla-like": "原版风格",
        "Atmosphere": "大气",
        "Bloom": "泛光",
        "Colored Lighting": "彩色光照",
        "Foliage": "植被",
        "Path Tracing": "路径追踪",
        "PBR": "PBR",
        "Reflections": "反射",
        "Shadows": "阴影"
      }
    },
    "modpackTagList": {
      "CurseForge": {
        "All": "全部",
        "Adventure and RPG": "冒险 RPG",
        "Combat / PvP": "战斗 PvP",
        "Exploration": "探索",
        "Extra Large": "大型整合",
        "FTB Official Pack": "FTB",
        "Hardcore": "极限生存",
        "Horror": "恐怖",
        "Magic": "魔法",
        "Map Based": "基于地图",
        "Mini Game": "小游戏",
        "Multiplayer": "多人",
        "Quests": "任务",
        "Sci-Fi": "科幻",
        "Skyblock": "空岛",
        "Small / Light": "轻量整合",
        "Tech": "科技",
        "Vanilla+": "原版改良"
      },
      "Modrinth": {
        "All": "全部",
        "Adventure": "冒险",
        "Challenging": "挑战",
        "Combat": "战斗",
        "Kitchen Sink": "大杂烩",
        "Lightweight": "轻量整合",
        "Magic": "魔法",
        "Multiplayer": "多人",
        "Optimization": "优化",
        "Quests": "任务",
        "Technology": "科技"
      }
    },
    "sortByList": {
      "CurseForge": {
        "Relevancy": "相关度",
        "Popularity": "热度",
        "Latest update": "最近更新",
        "Creation date": "创建日期",
        "Total downloads": "下载量",
        "A-Z": "名称"
      },
      "Modrinth": {
        "Relevance": "相关度",
        "Downloads": "下载量",
        "Followers": "关注量",
        "Date published": "发布日期",
        "Date updated": "更新日期"
      }
    },
    "versionList": {
      "All": "全部"
    }
  },
  "RestoreConfigConfirmDialog": {
    "title": "还原启动器设置",
    "body": "此操作将会还原启动器的所有设置为默认值，您确定要继续吗？"
  },
  "ScreenshotPreviewModal": {
    "menu": {
      "setAsBg": "设置为启动器背景"
    }
  },
  "Services": {
    "config": {
      "retrieveLauncherConfig": {
        "error": {
          "title": "获取启动器设置失败"
        }
      },
      "updateLauncherConfig": {
        "error": {
          "title": "更新启动器设置失败"
        }
      },
      "restoreLauncherConfig": {
        "success": "设置已成功还原",
        "error": {
          "title": "还原设置失败，请重试"
        }
      },
      "exportLauncherConfig": {
        "success": "启动器设置导出成功",
        "error": {
          "title": "启动器设置导出失败",
          "description": {
            "FETCH_ERROR": "与服务器通信失败"
          }
        }
      },
      "importLauncherConfig": {
        "success": "启动器设置导入成功",
        "error": {
          "title": "启动器设置导入失败",
          "description": {
            "FETCH_ERROR": "与服务器通信失败",
            "INVALID_CODE": "无效的代码",
            "CODE_EXPIRED": "代码已过期",
            "VERSION_MISMATCH": "启动器版本不匹配"
          }
        }
      },
      "retrieveCustomBackgroundList": {
        "success": "自定义背景列表获取成功",
        "error": {
          "title": "自定义背景列表获取失败"
        }
      },
      "addCustomBackground": {
        "success": "自定义背景添加成功",
        "error": {
          "title": "自定义背景添加失败"
        }
      },
      "deleteCustomBackground": {
        "success": "自定义背景删除成功",
        "error": {
          "title": "自定义背景删除失败"
        }
      },
      "retrieveJavaList": {
        "error": {
          "title": "Java 列表获取失败"
        }
      },
      "checkGameDirectory": {
        "error": {
          "title": "游戏目录无效",
          "description": {
            "gameDirAlreadyAdded": "游戏目录已添加",
            "gameDirNotExist": "游戏目录不存在"
          }
        }
      }
    },
    "account": {
      "addPlayerOffline": {
        "success": "离线角色添加成功",
        "error": {
          "title": "离线角色添加失败",
          "description": {
            "DUPLICATE": "角色已存在",
            "TEXTURE_ERROR": "角色皮肤获取失败"
          }
        }
      },
      "addPlayer3rdPartyOAuth": {
        "success": "OAuth 方式添加角色成功",
        "error": {
          "title": "OAuth 方式添加角色失败",
          "description": {
<<<<<<< HEAD
            "DUPLICATE": "角色已存在",
            "AUTH_SERVER_ERROR": "无法连接至认证服务器，或服务器不支持该登录方式",
            "TEXTURE_ERROR": "角色皮肤获取失败",
            "CANCELLED": "已取消"
=======
            "duplicate": "角色已存在",
            "authServerError": "无法连接至认证服务器，或服务器不支持该登录方式",
            "notFound": "认证服务器不存在",
            "textureError": "角色皮肤获取失败",
            "cancelled": "已取消"
>>>>>>> c6e3c0b8
          }
        }
      },
      "addPlayer3rdPartyPassword": {
        "success": "账号密码方式添加角色成功",
        "error": {
          "title": "账号密码方式添加角色失败",
          "description": {
            "DUPLICATE": "角色已存在",
            "AUTH_SERVER_ERROR": "无法连接至认证服务器",
            "TEXTURE_ERROR": "角色皮肤获取失败",
            "INVALID": "账号或密码错误"
          }
        }
      },
      "updatePlayerSkinOfflinePreset": {
        "success": "角色皮肤更新成功",
        "error": {
          "title": "角色皮肤更新失败",
          "description": {
            "NOT_FOUND": "角色不存在",
            "INVALID": "角色类型错误",
            "TEXTURE_ERROR": "角色皮肤获取失败"
          }
        }
      },
      "deletePlayer": {
        "success": "角色删除成功",
        "error": {
          "title": "角色删除失败",
          "description": {
            "NOT_FOUND": "角色不存在"
          }
        }
      },
      "fetchAuthServerInfo": {
        "error": {
          "title": "获取认证服务器信息失败",
          "description": {
            "DUPLICATE": "认证服务器已存在",
            "INVALID": "无效的认证服务器地址"
          }
        }
      },
      "addAuthServer": {
        "success": "认证服务器添加成功",
        "error": {
          "title": "认证服务器添加失败",
          "description": {
            "DUPLICATE": "认证服务器已存在",
            "INVALID": "无效的认证服务器地址"
          }
        }
      },
      "deleteAuthServer": {
        "success": "认证服务器删除成功",
        "error": {
          "title": "认证服务器删除失败",
          "description": {
            "NOT_FOUND": "认证服务器不存在"
          }
        }
      }
    },
    "resource": {
      "retrieveGameVersionList": {
        "error": {
          "title": "获取游戏版本列表失败",
          "description": {
            "PARSE_ERROR": "服务器返回数据格式错误",
            "NO_DOWNLOAD_API": "无可用的下载策略，请检查网络连接"
          }
        }
      }
    },
    "instance": {
      "retrieveInstanceList": {
        "error": {
          "title": "获取实例列表失败"
        }
      },
      "openInstanceSubdir": {
        "error": {
          "title": "打开实例目录失败",
          "description": {
            "INSTANCE_NOT_FOUND_BY_ID": "实例 ID 不存在或类型错误",
            "EXEC_OPEN_DIR_ERROR": "命令执行失败"
          }
        }
      },
      "deleteInstance": {
        "success": "实例删除成功",
        "error": {
          "title": "实例删除失败",
          "description": {
            "instanceNotFoundByID": "实例 ID 不存在"
          }
        }
      },
      "retrieveWorldList": {
        "error": {
          "title": "获取世界列表失败"
        }
      },
      "retrieveGameServerList": {
        "error": {
          "title": "获取服务器列表失败",
          "description": {
            "SERVER_NBT_READ_ERROR": "server.dat 可能已损坏"
          }
        }
      },
      "retrieveResourcePackList": {
        "error": {
          "title": "获取资源包列表失败"
        }
      },
      "retrieveServerResourcePackList": {
        "error": {
          "title": "获取服务器资源包列表失败"
        }
      },
      "retrieveSchematicList": {
        "error": {
          "title": "获取原理图列表失败"
        }
      },
      "retrieveShaderPackList": {
        "error": {
          "title": "获取着色器包列表失败"
        }
      },
      "retrieveScreenshotList": {
        "error": {
          "title": "获取截图列表失败"
        }
      },
      "copyAcrossInstances": {
        "success": "资源复制成功",
        "error": {
          "title": "复制资源失败",
          "description": {
            "INSTANCE_NOT_FOUND_BY_ID": "实例 ID 不存在或类型错误",
            "INVALID_SOURCE_PATH": "无效的源路径",
            "FILE_COPY_FAILED": "文件复制失败",
            "FOLDER_CREATION_FAILED": "目标文件夹创建失败"
          }
        }
      },
      "moveAcrossInstances": {
        "success": "资源移动成功",
        "error": {
          "title": "移动资源失败",
          "description": {
            "INSTANCE_NOT_FOUND_BY_ID": "实例 ID 不存在或类型错误",
            "INVALID_SOURCE_PATH": "无效的源路径",
            "FILE_MOVE_FAILED": "文件移动失败",
            "FOLDER_CREATION_FAILED": "目标文件夹创建失败"
          }
        }
      },
      "toggleModByExtension": {
        "error": {
          "title": "模组状态切换失败",
          "description": {
            "FILE_NOT_FOUND_ERROR": "模组文件不存在，可能已更名、移动或删除"
          }
        }
      }
    }
  },
  "SettingsLayout": {
    "settingsDomainList": {
      "global-game": "全局游戏设置",
      "java": "Java",
      "general": "通用",
      "appearance": "外观",
      "download": "下载资源",
      "sync-restore": "同步与还原",
      "help": "文档与帮助",
      "about": "关于",
      "dev-test": "开发 - 测试页"
    }
  },
  "SkinPreview": {
    "cape": "披风",
    "animation": {
      "idle": "空闲",
      "walk": "步行 ",
      "run": "跑步",
      "wave": "挥手"
    },
    "button": {
      "enableRotation": "启用旋转",
      "disableRotation": "禁用旋转",
      "play": "播放",
      "pause": "暂停"
    }
  },
  "SpotlightSearchModal": {
    "input": {
      "placeholder": "聚合搜索"
    },
    "tip": "集中一处搜索本地内容与线上游戏资源"
  },
  "StarUsModal": {
    "header": {
      "title": "在 GitHub 为我们点亮星标"
    },
    "body": "如果您喜爱 SJMCL，并希望支持我们，可以在 GitHub 为我们点一颗星吗？这个小小的动作对我们来说意义重大，能激励我们为您持续提供特性体验。",
    "button": {
      "later": "稍后",
      "starUs": "点亮星标"
    }
  },
  "SyncAndRestoreSettingsPage": {
    "launcherConfig": {
      "title": "启动器设置",
      "settings": {
        "internetSync": {
          "title": "联网同步",
          "import": "导入",
          "export": "导出"
        },
        "restoreAll": {
          "title": "还原所有设置",
          "description": "将所有启动器设置还原为默认值",
          "restore": "还原"
        }
      }
    }
  },
  "SyncConfigExportModal": {
    "header": {
      "title": "同步设置 - 导出"
    },
    "label": {
      "token": "令牌"
    },
    "helper": "将上述令牌输入至待同步的设备以完成同步",
    "countdown": "{{seconds}} 秒后刷新"
  },
  "SyncConfigImportModal": {
    "header": {
      "title": "同步设置 - 导入"
    },
    "label": {
      "token": "令牌"
    },
    "helper": "请输入需同步设备生成的令牌"
  },
  "Utils": {
    "datetime": {
      "formatRelativeTime": {
        "now": "现在",
        "minutes-ago": "{{count}} 分钟前",
        "last-hour": "1 小时前",
        "hours-ago": "{{count}} 小时前",
        "yesterday": "昨天",
        "others": "{{time}}"
      }
    },
    "env": {
      "checkFrontendCompatibility": {
        "warning": {
          "title": "系统 WebView 版本低，部分界面元素可能无法正常显示"
        }
      }
    },
    "wiki": {
      "baseUrl": "https://zh.minecraft.wiki/w/"
    }
  },
  "WelcomeAndTermsModal": {
    "header": {
      "title": "欢迎！"
    },
    "body": {
      "part1": "欢迎使用 SJMCL！在开始使用之前，请务必阅读并同意我们的",
      "terms": "用户协议",
      "periods": "。"
    },
    "button": {
      "exit": "退出",
      "agree": "同意并继续"
    }
  },
  "WorldLevelDataModal": {
    "header": {
      "title": "世界基础数据 - {{worldName}}"
    }
  }
}<|MERGE_RESOLUTION|>--- conflicted
+++ resolved
@@ -533,7 +533,7 @@
         },
         "javaPermanentGenerationSpace": {
           "title": "内存永久保存区域",
-          "placeholder": "内存 MB"
+          "placeholder": "单位 MB"
         },
         "environmentVariable": {
           "title": "环境变量"
@@ -547,8 +547,8 @@
         "gameCompletnessCheckPolicy": {
           "title": "游戏文件完整性检查策略",
           "disable": "不检查",
-          "normal":"普通检查",
-          "full":"增强检查"
+          "normal": "普通检查",
+          "full": "增强检查"
         },
         "dontCheckJvmValidity": {
           "title": "不检查 JVM 与游戏的兼容性"
@@ -1285,8 +1285,8 @@
         "error": {
           "title": "游戏目录无效",
           "description": {
-            "gameDirAlreadyAdded": "游戏目录已添加",
-            "gameDirNotExist": "游戏目录不存在"
+            "GAME_DIR_ALREADY_ADDED": "游戏目录已添加",
+            "GAME_DIR_NOT_EXIST": "游戏目录不存在"
           }
         }
       }
@@ -1307,18 +1307,11 @@
         "error": {
           "title": "OAuth 方式添加角色失败",
           "description": {
-<<<<<<< HEAD
             "DUPLICATE": "角色已存在",
             "AUTH_SERVER_ERROR": "无法连接至认证服务器，或服务器不支持该登录方式",
+            "NOT_FOUND": "认证服务器不存在",
             "TEXTURE_ERROR": "角色皮肤获取失败",
             "CANCELLED": "已取消"
-=======
-            "duplicate": "角色已存在",
-            "authServerError": "无法连接至认证服务器，或服务器不支持该登录方式",
-            "notFound": "认证服务器不存在",
-            "textureError": "角色皮肤获取失败",
-            "cancelled": "已取消"
->>>>>>> c6e3c0b8
           }
         }
       },
