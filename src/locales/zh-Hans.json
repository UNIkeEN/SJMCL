{
  "AboutSettingsPage": {
    "about": {
      "title": "关于",
      "settings": {
        "version": {
          "title": "版本",
          "foundNew": "有新版本",
          "checkUpdate": "检查更新",
          "checkToast": {
            "loading": "正在检查更新",
            "up2date": "当前已是最新版本",
            "error": "检查更新失败"
          }
        },
        "contributors": {
          "title": "开发者名单"
        },
        "reportIssue": {
          "title": "报告问题或请求功能"
        },
        "aboutSJMC": {
          "title": "关于上海交通大学 Minecraft 社（SJMC）"
        }
      }
    },
    "ack": {
      "title": "致谢",
      "settings": {
        "bmclapi": {
          "title": "BMCLAPI",
          "description": "感谢 @bangbang93 提供的高速下载源"
        },
        "hmcl": {
          "title": "Hello Minecraft! Launcher",
          "description": "部分设计与代码实现参考此开源项目"
        },
        "littleskin": {
          "title": "LittleSkin",
          "description": "感谢 LittleSkin 和 @tnqzh123 对登录流程设计的帮助"
        },
        "sinter": {
          "title": "Sinter",
          "description": "在 Windows 和 Linux 平台作为启动器界面字体，遵循 SIL 协议使用"
        },
        "skinview3d": {
          "title": "bs-community / skinview3d",
          "description": "皮肤预览组件基于此开源项目实现，遵循 MIT 协议使用"
        }
      }
    },
    "legalInfo": {
      "title": "法律信息",
      "settings": {
        "copyright": {
          "title": "版权",
          "description": "版权所有 © 2024-2025 SJMCL 开发团队."
        },
        "userAgreement": {
          "title": "用户协议",
          "url": "https://mc.sjtu.cn/sjmcl/zh/docs/tos"
        },
        "openSourceLicense": {
          "title": "开源协议",
          "description": "本项目遵循 GNU General Public License v3.0 协议（包含附加条款）"
        }
      }
    }
  },
  "AccountsPage": {
    "button": {
      "addPlayer": "添加角色",
      "add3rdPartyServer": "添加认证服务器",
      "sourceHomepage": "访问主页",
      "deleteServer": "删除此服务器"
    },
    "playerTypeList": {
      "all": "全部来源"
    },
    "viewTypeList": {
      "grid": "网格视图",
      "list": "列表视图"
    }
  },
  "AddAndImportInstancePage": {
    "addAndImportOptions": {
      "new": {
        "title": "安装新实例",
        "description": "选择并安装游戏版本、加载器与模组"
      },
      "modpack": {
        "title": "导入整合包",
        "description": "从本地文件或互联网导入整合包（CurseForge, Modrinth 或 MultiMC 格式）"
      },
      "manageDirs": {
        "title": "管理游戏目录",
        "description": "管理本地游戏存储目录，以添加已安装实例"
      }
    },
    "modpackOperations": {
      "fromdisk": "从本地文件导入",
      "download": "下载整合包"
    },
    "moreOptions": {
      "title": "更多",
      "server": {
        "title": "下载服务端",
        "description": "下载各版本原版游戏服务端文件"
      }
    }
  },
  "AddAuthServerModal": {
    "header": {
      "title": "添加认证服务器"
    },
    "placeholder": {
      "inputServerUrl": "请输入服务器地址"
    },
    "page1": {
      "serverUrl": "服务器地址",
      "serverUrlRequired": "必填字段"
    },
    "page2": {
      "name": "名称",
      "serverUrl": "服务器地址"
    }
  },
  "AddDiscoverSourceModal": {
    "modal": {
      "header": "添加数据源"
    },
    "label": {
      "endpointUrl": "源地址"
    },
    "placeholder": {
      "endpointUrl": "源地址"
    }
  },
  "AddPlayerModal": {
    "modal": {
      "header": "添加角色"
    },
    "label": {
      "playerType": "角色类型"
    },
    "offline": {
      "playerName": {
        "label": "角色名称",
        "placeholder": "请输入角色名称",
        "errorMessage": "只能包含英文字母、数字和下划线，不超过16个字符。"
      },
      "advancedOptions": {
        "title": "高级选项",
        "uuid": {
          "label": "UUID",
          "placeholder": "（由 SJMCL 自动生成）",
          "errorMessage": "UUID 格式不正确"
        }
      }
    },
    "3rdparty": {
      "authServer": {
        "label": "认证源",
        "selectSource": "请选择认证源",
        "noSource": "未添加可用认证源服务器",
        "addSource": "添加认证源"
      },
      "email": {
        "label": "邮箱",
        "placeholder": "请输入邮箱"
      },
      "emailOrPlayerName": {
        "label": "邮箱或角色名称",
        "placeholder": "请输入邮箱或角色名称"
      },
      "password": {
        "label": "密码",
        "placeholder": "请输入密码"
      }
    },
    "oauthCommon": {
      "description": {
        "start": {
          "3rdparty": "此认证源支持 Yggdrasil Connect 规范提案",
          "microsoft": "SJMCL 支持微软 OAuth 2.0 设备权限授予流"
        },
        "next": "请点击继续登录按钮跳转登录页面，输入以上代码（已自动复制）"
      },
      "button": {
        "start": {
          "3rdparty": "开始 OAuth 登录",
          "microsoft": "开始微软登录"
        },
        "next": "继续登录"
      }
    },
    "button": {
      "buyMinecraft": "购买 Minecraft",
      "useOAuthLogin": "OAuth 登录",
      "usePasswordLogin": "账号密码登录"
    }
  },
  "AiProviderSettingsModal": {
    "title": "设置生成式 AI 服务",
    "baseUrl": "服务网址",
    "apiKey": "API 密钥",
    "model": "模型名称"
  },
  "AlertResourceDependencyModal": {
    "header": {
      "title": "存在前置资源"
    },
    "description": "请确认已安装所有前置资源，或继续下载原资源",
    "button": {
      "continue": "继续下载原资源",
      "cancel": "取消"
    },
    "fallback": {
      "title": "资源 ID: {{resourceId}}",
      "description": "无法从网络获取此资源详情，请检查您的网络连接或稍后再试。"
    },
    "dependencyType": {
      "required": "必需",
      "optional": "可选",
      "incompatible": "冲突",
      "embedded": "内置",
      "tool": "工具",
      "include": "包含"
    }
  },
  "AllInstancesPage": {
    "button": {
      "addAndImport": "添加与导入",
      "globalSettings": "全局游戏设置",
      "launch": "启动游戏"
    },
    "viewTypeList": {
      "grid": "网格视图",
      "list": "列表视图"
    },
    "title": "全部实例"
  },
  "AppearanceSettingsPage": {
    "theme": {
      "title": "主题",
      "settings": {
        "primaryColor": {
          "title": "启动器强调色"
        },
        "colorMode": {
          "title": "颜色模式",
          "type": {
            "system": "跟随系统",
            "light": "浅色",
            "dark": "深色"
          }
        },
        "useLiquidGlassDesign": {
          "title": "液态玻璃效果",
          "description": "启用后，部分界面将使用「液态玻璃」效果，这可能会影响性能"
        },
        "headNavStyle": {
          "title": "顶部导航栏样式",
          "type": {
            "standard": "标准",
            "simplified": "简约"
          }
        }
      }
    },
    "font": {
      "title": "字体",
      "settings": {
        "fontFamily": {
          "title": "界面字体",
          "default": "默认"
        },
        "fontSize": {
          "title": "字体大小",
          "small": "小",
          "large": "大"
        }
      }
    },
    "background": {
      "title": "背景",
      "settings": {
        "preset": {
          "title": "预设图像"
        },
        "custom": {
          "title": "自定义图像",
          "add": "添加"
        },
        "randomCustom": {
          "title": "随机自定义"
        },
        "autoDarken": {
          "title": "深色模式下调暗背景"
        }
      },
      "presetBgList": {
        "Jokull": {
          "name": "银淞雪镇"
        },
        "SJTU-eastgate": {
          "name": "SJTU 紫气东来门"
        },
        "GNLXC": {
          "name": "GNWork 理想城"
        }
      }
    },
    "accessibility": {
      "title": "辅助显示",
      "settings": {
        "invertColors": {
          "title": "反转颜色"
        },
        "enhanceContrast": {
          "title": "增强对比度"
        }
      }
    }
  },
  "ChangeModLoaderModal": {
    "header": {
      "title": {
        "change": "修改模组加载器",
        "install": "安装模组加载器"
      }
    },
    "notSelectedLoader": "未选择新的加载器",
    "footer": {
      "installFabricApi": "同时安装 Fabric API 模组"
    }
  },
  "CheckModUpdateModal": {
    "header": {
      "title": "检查模组更新"
    },
    "button": {
      "update": "更新",
      "cancel": "取消"
    },
    "label": {
      "noUpdate": "没有需要更新的模组",
      "loading": "正在检查更新... {{x}}/{{y}}"
    },
    "updateList": {
      "mod": "模组",
      "currentVersion": "当前版本",
      "latestVersion": "最新版本",
      "source": "来源"
    },
    "error": {
      "renameOldMod": "重命名旧文件失败"
    }
  },
  "ClearDownloadCacheAlertDialog": {
    "dialog": {
      "title": "清除下载缓存",
      "content": "确定要清除下载缓存吗？此操作无法撤销。"
    }
  },
  "ComingSoonSign": {
    "text": "该页面暂未开放，敬请期待"
  },
  "ContributorsPage": {
    "all": "全部开发者名单",
    "core": "主要开发者",
    "contribution": {
      "fullStackDev": "全栈开发",
      "frontendDev": "前端开发",
      "backendDev": "后端开发",
      "externalAPI": "外部服务",
      "doc": "文档",
      "cicd": "CI / CD",
      "design": "视觉设计",
      "mascot": "吉祥物"
    }
  },
  "CopyOrMoveModal": {
    "modal": {
      "header": "复制或移动资源"
    },
    "operation": {
      "copy": "复制",
      "move": "移动"
    },
    "tag": {
      "source": "源"
    },
    "body": "到",
    "resourceType": {
      "Root": "",
      "ResourcePacks": "资源包",
      "Saves": "地图",
      "Schematics": "原理图",
      "ShaderPacks": "光影"
    },
    "error": {
      "lackOfArguments": "缺少必要参数，请开发者检查代码"
    }
  },
  "CreateInstanceModal": {
    "header": {
      "title": "创建新实例"
    },
    "stepper": {
      "game": "选择游戏版本",
      "loader": "选择加载器",
      "skipped": "不安装",
      "info": "基本设置"
    },
    "footer": {
      "installFabricApi": "同时安装 Fabric API 模组"
    }
  },
  "CreateRenamedInstShortcutAlertDialog": {
    "content": "您最近更改了此实例的名称，请刷新实例列表或重启启动器后，再次尝试添加启动快捷方式。"
  },
  "DeleteInstanceAlertDialog": {
    "dialog": {
      "title": "删除游戏实例",
      "content": "确定要删除游戏实例 “{{instanceName}}” 吗？它将会永久消失！（真的很久！）",
      "warning": {
        "withVerIso": "请注意，由于此实例已启用版本隔离，删除该实例将导致存档等数据一同被删除。如需保留相关数据，请先迁移。",
        "woVerIso": "请注意，如果该实例此前启用过版本隔离，未迁移的存档等数据将一同被删除。"
      }
    }
  },
  "DeleteModAlertDialog": {
    "dialog": {
      "title": "删除模组",
      "content": "确定要删除游戏实例 “{{instanceName}}” 中的模组 “{{modName}}” 吗？"
    }
  },
  "DeletePlayerAlertDialog": {
    "dialog": {
      "title": "删除角色",
      "content": "确定要删除角色 “{{name}}” 吗？这一操作不可逆！"
    }
  },
  "DeleteAuthServerAlertDialog": {
    "dialog": {
      "title": "删除认证服务器",
      "content": "确定要删除认证服务器 “{{name}}” 吗？它将不再出现在你的服务器列表中。"
    }
  },
  "DevToolbar": {
    "tooltip": "开发工具栏"
  },
  "DiscoverPage": {
    "title": "发现",
    "noMore": "无更多内容",
    "sources": "管理数据源",
    "NoSources": "未添加数据源"
  },
  "DiscoverSourcesPage": {
    "button": {
      "addSource": "添加数据源",
      "deleteSource": "删除数据源"
    },
    "tag": {
      "online": "在线"
    }
  },
  "DownloadJavaModal": {
    "header": {
      "title": "下载 Java"
    },
    "selector": {
      "vendor": "发行方",
      "version": "版本",
      "type": "类型"
    },
    "warning": {
      "mojang": "由 Mojang 分发的 Java 运行时将由 SJMCL 安装到特定目录",
      "oracle": "从 Oracle 源下载可能需要登录"
    }
  },
  "DownloadModpackModal": {
    "header": {
      "title": "下载整合包"
    }
  },
  "DownloadResourceModal": {
    "header": {
      "title": "下载资源"
    },
    "resourceTypeList": {
      "world": "世界",
      "mod": "模组",
      "resourcepack": "资源包",
      "shader": "光影",
      "datapack": "数据包"
    }
  },
  "DownloadSettingPage": {
    "source": {
      "title": "源",
      "settings": {
        "strategy": {
          "title": "下载源选择策略",
          "auto": "自动选择",
          "official": "官方源优先",
          "mirror": "镜像源优先"
        }
      }
    },
    "download": {
      "title": "下载",
      "settings": {
        "autoConcurrent": {
          "title": "自动选择并发数"
        },
        "concurrentCount": {
          "title": "并发数"
        },
        "enableSpeedLimit": {
          "title": "限制下载速度"
        },
        "speedLimitValue": {
          "title": "限速设置"
        }
      }
    },
    "cache": {
      "title": "缓存",
      "settings": {
        "directory": {
          "title": "下载缓存目录",
          "select": "修改"
        },
        "clear": {
          "title": "清除下载缓存",
          "description": "清除下载缓存目录中的所有文件，此操作不会清除已下载的资源文件",
          "button": "清除"
        }
      }
    },
    "proxy": {
      "title": "代理",
      "settings": {
        "enabled": {
          "title": "启用代理"
        },
        "type": {
          "title": "代理类型"
        },
        "host": {
          "title": "服务器"
        },
        "port": {
          "title": "端口"
        }
      }
    }
  },
  "DownloadSpecificResourceModal": {
    "title": "资源下载 - {{name}} - {{source}}",
    "label": {
      "all": "全部",
      "recommendedVersion": "推荐版本",
      "currentModLoader": "当前加载器"
    },
    "releaseType": {
      "alpha": "内测版",
      "beta": "公测版",
      "release": "正式版"
    }
  },
  "DownloadTasksPage": {
    "title": "下载任务",
    "button": {
      "settings": "下载设置",
      "pause": "暂停",
      "begin": "开始",
      "retry": "重试",
      "deleteRecord": "删除此记录"
    },
    "label": {
      "paused": "已暂停",
      "completed": "已完成",
      "error": "失败",
      "cancelled": "已取消"
    },
    "task": {
      "game-client": "游戏客户端 {{param}}",
      "game-server": "游戏服务端 {{param}}",
      "change-mod-loader": "修改模组加载器 {{param}}",
      "mod": "模组",
      "world": "存档",
      "resourcepack": "资源包",
      "shader": "光影",
      "modpack": "整合包",
      "datapack": "数据包",
      "patch-files": "修补游戏文件 {{param}}",
      "mod-update": "更新模组",
      "retry": "重试",
      "neoforge-libraries": "NeoForge 运行库",
      "forge-libraries": "Forge 运行库",
      "launcher-update": "更新启动器",
      "mojang-java": "Java {{param}} 运行时"
    }
  },
  "Editable": {
    "edit": "编辑",
    "save": "保存",
    "cancel": "取消"
  },
  "EditGameDirectoryModal": {
    "header": {
      "title": {
        "add": "添加游戏目录",
        "edit": "编辑游戏目录"
      }
    },
    "label": {
      "dirName": "名称",
      "dirPath": "游戏目录路径"
    },
    "placeholder": {
      "dirName": "请输入名称",
      "dirPath": "请选择游戏目录"
    },
    "dialog": {
      "browse": {
        "title": "选择目录"
      },
      "addSubDir": {
        "title": "添加子目录",
        "body": "发现包含实例的 minecraft 子目录，是否添加子目录？",
        "addOriginDir": "添加原始目录",
        "addSubDir": "添加子目录"
      }
    },
    "toast": {
      "error": {
        "title": "添加游戏目录失败"
      }
    },
    "errorMessage": {
      "dirName": {
        "empty": "目录名称不能为空",
        "tooLong": "目录名称不能超过 20 个字符",
        "exist": "目录名称已存在",
        "hasInvalidChar": "目录名称包含特殊字符或使用系统保留字"
      },
      "dirPath": {
        "exist": "目录路径已存在",
        "invalid": "目录路径不合法"
      }
    }
  },
  "Empty": {
    "noData": "无数据"
  },
  "Enums": {
    "chakraColors": {
      "gray": "灰色",
      "red": "红色",
      "orange": "橙色",
      "yellow": "黄色",
      "green": "绿色",
      "teal": "蓝绿色",
      "blue": "蓝色",
      "cyan": "青色",
      "purple": "紫色",
      "pink": "粉色"
    },
    "ctrlKey": {
      "linux": "Ctrl",
      "macos": "Control(⌃)",
      "windows": "Ctrl"
    },
    "metaKey": {
      "linux": "Meta",
      "macos": "Command(⌘)",
      "windows": "Win"
    },
    "playerTypes": {
      "microsoft": "微软账户",
      "offline": "离线模式",
      "3rdparty": "第三方认证",
      "3rdpartyShort": "第三方认证"
    },
    "systemFileManager": {
      "linux": "文件管理器",
      "macos": "访达",
      "windows": "文件资源管理器"
    }
  },
  "GameAdvancedSettingsPage": {
    "title": "高级游戏设置",
    "topWarning": "高级游戏设置仅提供给专业玩家使用。修改以下选项可能导致游戏无法启动。除非您充分了解其中的意义，否则请不要修改这些选项！",
    "customCommands": {
      "title": "自定义命令",
      "settings": {
        "minecraftArgument": {
          "title": "游戏参数",
          "placeholder": "默认"
        },
        "precallCommand": {
          "title": "游戏启动前执行命令",
          "placeholder": "将在游戏启动前调用"
        },
        "wrapperLauncher": {
          "title": "包装命令",
          "placeholder": "如填写\"optirun\"后，启动命令将从\"java ...\"变为\"optirun java ...\""
        },
        "postExitCommand": {
          "title": "游戏结束后执行命令",
          "placeholder": "将在游戏结束后调用"
        }
      }
    },
    "jvm": {
      "title": "Java 虚拟机设置",
      "settings": {
        "args": {
          "title": "JVM 虚拟机参数"
        },
        "javaPermanentGenerationSpace": {
          "title": "内存永久保存区域",
          "placeholder": "单位 MB"
        },
        "environmentVariable": {
          "title": "环境变量"
        }
      }
    },
    "workaround": {
      "title": "调试选项",
      "settings": {
        "noJvmArgs": "不添加默认的 JVM 参数",
        "gameFileValidatePolicy": {
          "title": "游戏文件完整性检查策略",
          "disable": "不检查",
          "normal": "普通检查",
          "full": "增强检查"
        },
        "dontCheckJvmValidity": {
          "title": "不检查 JVM 与游戏的兼容性"
        },
        "dontPatchNatives": {
          "title": "不尝试自动替换本地库"
        },
        "useNativeGlfw": {
          "title": "使用系统 GLFW（仅 Linux）"
        },
        "useNativeOpenal": {
          "title": "使用系统 OpenAL（仅 Linux）"
        }
      }
    }
  },
  "GameErrorPage": {
    "title": "游戏非正常退出，请查看日志，或寻求他人帮助",
    "basicInfo": {
      "arch": "架构",
      "launcherVersion": "启动器版本",
      "os": "操作系统"
    },
    "gameInfo": {
      "gameVersion": "游戏版本"
    },
    "javaInfo": {
      "javaVersion": "Java 版本"
    },
    "crashDetails": {
      "title": "崩溃信息",
      "OPENJ9": "当前实例无法在 OpenJ9 JVM 上运行，请使用 HotSpot JVM。",
      "NEED_JDK11": "当前实例使用了 JDK 11 特性，无法在当前虚拟机平台上运行，请选择 JDK 11 启动。",
      "TOO_OLD_JAVA": "当前实例由于过旧的 Java 版本而无法运行，建议使用最新的 Java 版本。",
      "JVM_32BIT": "游戏内存分配过大，超过了 32 位 JVM 的限制。如果你的电脑是 64 位系统，请下载安装并更换 64 位 Java。",
      "GL_OPERATION_FAILURE": "当前实例由于你使用的某些模组/光影包/资源包/纹理包有问题，导致无法继续运行。请先尝试禁用你所使用的模组/光影包/资源包/纹理包再试。",
      "OPENGL_NOT_SUPPORTED": "当前实例由于你的显卡驱动不支持 OpenGL ，无法继续运行。请检查你的显卡驱动程序或尝试使用其他渲染器。",
      "GRAPHICS_DRIVER": "当前实例由于显卡驱动问题而崩溃，请更新显卡驱动程序。",
      "MACOS_FAILED_TO_FIND_SERVICE_PORT_FOR_DISPLAY": "当前实例由于 Apple Silicon 平台下初始化 OpenGL 窗口失败，无法继续运行。",
      "OUT_OF_MEMORY": "当前实例由于内存不足而崩溃，请尝试降低游戏内存分配或关闭其他程序。",
      "MEMORY_EXCEEDED": "当前实例由于内存分配超过限制而崩溃，请尝试降低游戏内存分配或关闭其他程序。",
      "RESOLUTION_TOO_HIGH": "当前实例由于分辨率过高而无法运行，请分辨率更低的资源包/纹理包再试。",
      "JDK_9": "当前实例使用了 JDK 9 特性，无法在当前虚拟机平台上运行，请选择 JDK 9 启动。",
      "MAC_JDK_8U261": "当前实例由于你所使用的 Forge/OptiFine 与 Java 冲突而崩溃。请尝试更新 Forge/OptiFine ，或使用 Java 8u251 及更早版本启动。",
      "FILE_CHANGED": "当前实例由于文件校验失败而无法运行，请检查文件完整性。",
      "NO_SUCH_METHOD_ERROR": "当前实例由于代码不完整，无法继续运行。你的游戏可能缺失了某个模组，或者某些模组文件不完整，或者模组与游戏的版本不匹配。你可能需要重新安装游戏和模组，或寻求他人帮助。",
      "NO_CLASS_DEF_FOUND_ERROR": "当前实例由于代码不完整，无法继续运行。你的游戏可能缺失了某个模组，或者某些模组文件不完整，或者模组与游戏的版本不匹配。你可能需要重新安装游戏和模组，或寻求他人帮助。",
      "ILLEGAL_ACCESS_ERROR": "当前实例由于某些模组的问题，无法继续运行，如果你认识 {{param1}}，你可以更新或删除对应模组再试。",
      "DUPLICATED_MOD": "当前实例由于模组 {{param1}} 重复安装，无法继续运行。请删除多余的模组再试。",
      "MOD_RESOLUTION": "当前实例由于模组依赖问题，无法继续运行。Fabric 提供了如下信息：{{param1}}",
      "FORGEMOD_RESOLUTION": "当前实例由于模组依赖问题，无法继续运行。Forge/NeoForge 提供了如下信息：{{param1}}",
      "FORGE_FOUND_DUPLICATE_MODS": "当前实例由于模组重复安装，无法继续运行，Forge/NeoForge 提供了如下信息：{{param1}}",
      "MOD_RESOLUTION_CONFLICT": "当前实例由于模组 {{param1}} 与 {{param2}} 冲突，无法继续运行。",
      "MOD_RESOLUTION_MISSING": "当前实例由于模组 {{param1}} 缺少前置模组 {{param2}}，无法继续运行。",
      "MOD_RESOLUTION_MISSING_MINECRAFT": "当前实例中模组 {{param1}} 需要 Minecraft {{param2}} 才能运行。",
      "MOD_RESOLUTION_COLLECTION": "当前实例由于模组 {{param1}} 缺少前置模组 {{param2}}，无法继续运行。",
      "FILE_ALREADY_EXISTS": "当前实例由于 {{param}} 已经存在，无法继续运行。如果你认为这个文件可以删除，你可以在备份这个文件后尝试删除它，并重新启动游戏。",
      "LOADING_CRASHED_FORGE": "当前实例由于模组 {{param1}} ({{param2}}) 错误，无法继续运行。你可以尝试删除或更新该模组以解决问题。",
      "BOOTSTRAP_FAILED": "当前实例由于模组 {{param1}} 出现问题，无法继续运行。你可以尝试删除或更新该模组以解决问题。",
      "LOADING_CRASHED_FABRIC": "当前实例由于模组 {{param1}} 错误，无法继续运行。你可以尝试删除或更新该模组以解决问题。",
      "FABRIC_VERSION_0_12": "Fabric Loader 0.12 及更高版本与当前已经安装的模组可能不兼容，你需要将 Fabric Loader 降级至 0.11.7。",
      "MODLAUNCHER_8": "当前实例由于你所使用的 Forge 版本与当前使用的 Java 冲突而崩溃，请尝试更新 Forge 到 36.2.26 或更高版本或换用版本低于 1.8.0.320 的 Java。",
      "DEBUG_CRASH": "当前实例由于手动触发崩溃，无法继续运行。",
      "CONFIG": "当前实例由于无法解析模组 {{param1}} 的配置文件 {{param2}}，无法继续运行。",
      "FABRIC_WARNINGS": "Fabric 提供了一些警告信息：{{param1}}",
      "ENTITY": "当前实例由于某个实体（类型为 {{param1}}，位于 {{param2}}）不能正常工作，无法继续运行。你可以尝试通过 MCEdit 工具删除该实体，或者直接删除相应的模组。",
      "BLOCK": "当前实例由于某个方块（类型为 {{param1}}，位于 {{param2}}）不能正常工作，无法继续运行。你可以尝试通过 MCEdit 工具删除该方块，或者直接删除相应的模组。",
      "UNSATISFIED_LINK_ERROR": "当前实例由于缺少本地库，无法继续运行。这些缺失文件包括：{{param1}}",
      "OPTIFINE_IS_NOT_COMPATIBLE_WITH_FORGE": "当前实例由于 OptiFine 与 Forge 不兼容，无法继续运行。请尝试使用 OptiFine 的最新版本或不使用 OptiFine。",
      "MOD_FILES_ARE_DECOMPRESSED": "当前实例由于模组文件已被解压缩，无法继续运行。请直接把整个模组文件放进模组文件夹中即可。",
      "OPTIFINE_CAUSES_THE_WORLD_TO_FAIL_TO_LOAD": "当前实例可能由于 OptiFine 而无法继续运行。该问题只在特定 OptiFine 版本中出现。",
      "TOO_MANY_MODS_LEAD_TO_EXCEEDING_THE_ID_LIMIT": "当前实例由于你所安装的模组过多，超出了游戏的 ID 限制，无法继续运行。请尝试安装 JEID 等修复模组，或删除部分大型模组。",
      "MODMIXIN_FAILURE": "当前实例由于某些模组注入失败，无法继续运行。请检查模组兼容性或尝试更换模组。",
      "MIXIN_APPLY_MOD_FAILED": "当前实例由于 Mixin 无法应用于模组 {{param1}}，无法继续运行。你可以尝试删除或更新该模组以解决问题。",
      "FORGE_ERROR": "Forge/NeoForge 提供了错误信息：{{param1}}",
      "MOD_RESOLUTION0": "当前实例由于一些模组出现问题，无法继续运行。你可以查看日志寻找出错模组。",
      "FORGE_REPEAT_INSTALLATION": "当前实例由于 Forge / NeoForge 重复安装，无法继续运行。请删除此实例后重新下载。",
      "OPTIFINE_REPEAT_INSTALLATION": "当前实例由于 OptiFine 重复安装，无法继续运行。请删除此实例后重新下载。",
      "JAVA_VERSION_IS_TOO_HIGH": "当前实例由于 Java 版本过高，无法继续运行。请使用 Java 8 或更低版本。",
      "INSTALL_MIXINBOOTSTRAP": "当前实例由于 MixinBootstrap 未安装，无法继续运行。请安装 MixinBootstrap 并重试。",
      "MOD_NAME": "当前实例由于模组文件名称问题，无法继续运行。模组文件名称应只使用半角的大小写字母 (Aa~Zz)、数字 (0~9)、横线 (-)、下划线 (_)和点 (.)。请到模组文件夹中将所有不合规的模组文件名修改为上述合规字符。",
      "INCOMPLETE_FORGE_INSTALLATION": "当前实例由于 Forge 安装不完整，无法继续运行。请尝试重新安装 Forge。",
      "NIGHT_CONFIG_FIXES": "当前实例由于 Night Config 库的一些问题，无法继续运行。安装 Night Config Fixes 模组或许能帮助你解决这个问题。",
      "SHADERS_MOD": "当前实例由于同时安装了 OptiFine 和 Shaders 模组，无法继续运行。请尝试删除 Shaders 模组。",
      "RTSS_FOREST_SODIUM": "当前实例由于 RTSS 与 Sodium 不兼容，无法继续运行。",
      "NATIVE_LIBRARY_ARCH_INCOMPATIBLE": "当前实例由于本地库与系统架构不兼容，无法继续运行。",
      "MAC_DS_STORE": "当前实例由于 Mac 系统的 .DS_Store 文件导致问题，无法继续运行。请删除游戏路径下的 .DS_Store 文件后重试。",
      "LEVEL_DAT_CORRUPTED": "当前实例由于存档文件 level.dat 损坏，无法继续运行。请尝试修复存档或从备份中恢复。",
      "GL_OUT_OF_MEMORY": "当前实例由于 OpenGL 内存不足，无法继续运行。请尝试降低游戏分辨率、关闭光影或关闭其他程序。",
      "MOD_JAVA_VERSION_MISMATCH": "当前实例由于模组与 Java 版本不匹配，无法继续运行。请检查模组要求的 Java 版本并进行相应调整。",
      "DUPLICATE_MOD_INSTALLED": "当前实例由于重复安装模组而无法继续运行。请检查模组列表并移除重复的模组。",
      "MOD_ZIP_CORRUPTED": "当前实例由于模组压缩包损坏，无法继续运行。请尝试重新下载模组。",
      "MOD_INTERNET_ERROR": "当前实例由于模组下载失败，无法继续运行。请检查网络连接或使用网络代理。",
      "VICS_MODERN_WARFARE_ERROR": "当前实例由于 Vics Modern Warfare 模组错误，无法继续运行。请尝试更新或删除该模组。",
      "FORGE_LITELOADER_CONFLICT": "当前实例由于 Forge 与 LiteLoader 冲突，无法继续运行。请尝试删除 LiteLoader 或更换 Forge 版本。",
      "UNKNOWN": "暂时无法分析该错误，可尝试使用 AI 分析，或查看游戏日志、导出错误崩溃报告。"
    },
    "button": {
      "aiAnalysis": "使用 AI 分析",
      "exportGameInfo": "导出游戏崩溃报告",
      "gameLogs": "游戏日志",
      "help": "帮助"
    },
    "bottomAlert": "如需寻求他人帮助，请导出并发送崩溃报告，而非这个窗口的截图",
    "aiAnalysis": {
      "otherInfo": "其他提示",
      "structureNotProcessed": "AI 未能返回正确的 JSON 结构，下面是它的原始回复：",
      "systemPrompt": "你是 Minecraft 启动/崩溃诊断专家。请只按以下 JSON 模式输出，不要任何开头/结尾客套话、不要解释。 \n\n    {\n      \"reasons\": [            // 主要原因与解决方案（每条不要重复）\n        { \"reason\": \"一句话原因\", \"fix\": \"简单解决方案，支持 Markdown 语法，可包含若干可能原因、定位思路、命令/路径等\" }\n      ]}\n\n    要求：\n    - 严禁输出 JSON 以外的内容。\n    - \"reasons\" 5 条以内，每条应当简单有效。\n    - 聚焦本次日志，不要泛泛而谈。\n    - 禁止输出与 SJMCL 启动器本身相关的问题猜测与解决方案。",
      "title": "AI 崩溃分析",
      "userPrompt": "玩家的游戏发生了崩溃。玩家使用 {{os}} 操作系统，Java 版本为 {{javaVersion}} ，Minecraft 版本为 {{mcVersion}}，且使用了 SJMCL 启动器。\n\n这是游戏崩溃日志的相关部分：\n\n{{log}}\n\n请根据日志内容，分析导致游戏崩溃的主要原因，并返回 JSON 格式的解决方案。"
    }
  },
  "GameLogPage": {
    "placeholder": "输入关键词筛选",
    "exportLogs": "导出日志",
    "clearLogs": "清除所有日志",
    "scrollToBottom": "滚动到底部"
  },
  "GameVersionSelector": {
    "old_beta": "远古版",
    "release": "正式版",
    "snapshot": "测试版",
    "april_fools": "愚人节版",
    "searchPlaceholder": "搜索版本"
  },
  "General": {
    "add": "添加",
    "alert": {
      "noFullLogin": {
        "title": "当前功能暂不可用",
        "description": "请先登录微软账户后使用此功能。"
      }
    },
    "browse": "浏览",
    "cancel": "取消",
    "close": "关闭",
    "confirm": "确定",
    "copy": {
      "text": "复制",
      "toast": {
        "success": "已成功复制到剪贴板",
        "error": "写入剪贴板失败"
      }
    },
    "copyOrMove": {
      "linux": "复制或移动",
      "macos": "拷贝或移动",
      "windows": "复制或移动"
    },
    "delete": "删除",
    "dialog": {
      "filterName": {
        "image": "图片文件",
        "modpack": "整合包"
      }
    },
    "disable": "禁用",
    "dontShowAgain": "不再显示",
    "download": "下载",
    "edit": "编辑",
    "enable": "启用",
    "finish": "完成",
    "launch": "启动",
    "next": "下一步",
    "notice": "提示",
    "open": "打开",
    "openFolder": "打开文件夹",
    "previous": "上一步",
    "refresh": "刷新",
    "revealFile": "在{{opener}}中显示",
    "search": "搜索",
    "share": {
      "text": "分享",
      "toast": {
        "error": "分享失败"
      }
    },
    "skip": "跳过",
    "unknown": "未知",
    "version": {
      "dev": "开发版本",
      "nightly": "夜间构建版本",
      "beta": "测试版本"
    },
    "viewOnWiki": "在 Minecraft Wiki 中查看"
  },
  "GeneralSettingsPage": {
    "general": {
      "title": "通用设置",
      "settings": {
        "language": {
          "title": "语言（Language）",
          "communityAck": ""
        }
      }
    },
    "functions": {
      "title": "功能",
      "settings": {
        "discoverPage": {
          "title": "发现页",
          "openNotice": {
            "part-1": "顶部导航栏的 “搜索” 已替换为 “发现”，您可以通过键盘快捷键 ",
            "part-2": " 继续使用 “聚合搜索”。"
          }
        },
        "enableAiProvider": {
          "title": "生成式 AI 功能",
          "description": "启用后，可在游戏崩溃页面使用 AI 分析崩溃原因"
        },
        "instancesNavType": {
          "title": "实例页导航栏模式",
          "description": "更改实例页左侧导航栏是否显示、分组方式",
          "instance": "按实例",
          "directory": "按目录",
          "hidden": "隐藏"
        },
        "launchPageQuickSwitch": {
          "title": "快捷切换实例与账户",
          "description": "启用后，点击启动页的切换按钮可直接选择账户或实例，而无需跳转页面"
        },
        "resourceTranslation": {
          "title": "显示资源翻译",
          "description": "启用后，在资源下载界面尝试显示名称或描述的简体中文翻译（如数据可用）"
        },
        "skipFirstScreenOptions": {
          "title": "自动设置实例语言",
          "description": "启用后，新建实例的语言将自动设置为简体中文，这将同时跳过辅助功能设置"
        }
      }
    },
    "advanced": {
      "title": "高级",
      "settings": {
        "openConfigJson": {
          "title": "启动器设置文件",
          "description": "在{{opener}}中显示启动器的原始设置文件"
        },
        "launcherLogDir": {
          "title": "启动器日志目录"
        },
        "autoPurgeLauncherLogs": {
          "title": "自动清理启动器日志",
          "description": "自动清理 30 天及以前的启动器日志文件"
        }
      }
    }
  },
  "GlobalGameSettingsPage": {
    "directories": {
      "title": "游戏目录",
      "settings": {
        "directories": {
          "special": {
            "CURRENT_DIR": "当前文件夹",
            "APP_DATA_SUBDIR": "SJMCL 数据文件夹",
            "OFFICIAL_DIR": "官方启动器文件夹"
          }
        }
      },
      "deleteDialog": {
        "title": "删除游戏目录",
        "content": "确定要删除游戏目录 {{dirName}} 吗？（SJMCL 将不会扫描此目录，但不会删除硬盘上的文件）"
      },
      "directoryNotExist": "该目录不存在，请删除并重新添加"
    },
    "gameJava": {
      "title": "游戏 Java",
      "settings": {
        "autoSelect": {
          "title": "自动选择合适 Java"
        },
        "execPath": {
          "title": "指定 Java 版本"
        }
      }
    },
    "gameWindow": {
      "title": "窗口",
      "settings": {
        "resolution": {
          "title": "游戏分辨率",
          "switch": "全屏"
        },
        "customTitle": {
          "title": "自定义窗口标题"
        },
        "customInfo": {
          "title": "自定义信息",
          "description": "将显示在游戏主界面左下角与 F3 调试页面左上角"
        }
      }
    },
    "performance": {
      "title": "性能",
      "settings": {
        "autoMemAllocation": {
          "title": "自动分配内存"
        },
        "maxMemAllocation": {
          "title": "最大内存分配"
        },
        "memoryUsage": {
          "title": "内存占用情况",
          "description": "已用内存{{usedMemory}}GB；游戏分配{{allocatedMemory}}GB；总内存{{totalMemory}}GB"
        },
        "processPriority": {
          "title": "进程优先级",
          "low": "低",
          "belowNormal": "较低",
          "normal": "中",
          "aboveNormal": "较高",
          "high": "高"
        }
      }
    },
    "versionIsolation": {
      "settings": {
        "title": "启用版本隔离"
      }
    },
    "moreOptions": {
      "title": "更多选项",
      "settings": {
        "launcherVisibility": {
          "title": "启动器可见性",
          "startHidden": "游戏启动后隐藏启动器",
          "runningHidden": "游戏运行时隐藏启动器",
          "always": "启动器始终可见"
        },
        "autoJoinGameServer": {
          "title": "自动加入服务器"
        },
        "serverUrl": {
          "title": "服务器地址"
        },
        "displayGameLog": {
          "title": "显示游戏日志"
        },
        "advancedOptions": {
          "title": "高级启动设置",
          "button": "编辑高级设置"
        }
      }
    }
  },
  "GuidedTourProvider": {
    "step1": {
      "title": "实例页",
      "content": "在此处添加并选择您的 Minecraft 游戏实例，下载和管理各类游戏资源"
    },
    "step2": {
      "title": "账户页",
      "content": "在此处添加账户，选择您想要游玩的角色"
    },
    "step3": {
      "title": "Minecraft，启动！",
      "content": "选中实例与角色、调整好相关设置后，点击启动按钮享受游戏吧 🥳"
    }
  },
  "HeadNavBar": {
    "navList": {
      "launch": "启动",
      "instances": "实例",
      "accounts": "账户",
      "discover": "发现",
      "search": "搜索",
      "settings": "设置"
    }
  },
  "HelpSettingsPage": {
    "community": {
      "title": "高校玩家社区",
      "settings": {
        "MUA": {
          "title": "Minecraft 高校联盟（MUA）",
          "description": "和全国各高校的玩家一起游玩",
          "url": "https://www.mualliance.cn"
        },
        "SJMC": {
          "title": "上海交通大学 Minecraft 社（SJMC）",
          "url": "https://mc.sjtu.cn"
        }
      }
    },
    "minecraft": {
      "title": "Minecraft",
      "settings": {
        "mcWiki": {
          "title": "中文 Minecraft Wiki",
          "description": "最详细的 Minecraft 百科全书",
          "url": "https://zh.minecraft.wiki/"
        },
        "mcMod": {
          "title": "MCMod",
          "description": "Minecraft 模组中文百科"
        },
        "curseforge": {
          "title": "CurseForge",
          "description": "探索世界上最大的 Minecraft 模组存储库"
        }
      }
    },
    "top": {
      "settings": {
        "LauncherDocs": {
          "title": "SJMC Launcher 文档",
          "url": "https://mc.sjtu.cn/sjmcl/zh/docs"
        }
      }
    }
  },
  "ImportModpackModal": {
    "header": {
      "title": "导入整合包"
    },
    "label": {
      "instanceSettings": "实例设置",
      "modpackInfo": "整合包信息",
      "modpackName": "整合包名称",
      "modpackVersion": "整合包版本",
      "author": "作者",
      "modLoader": "模组加载器",
      "gameVersion": "游戏版本"
    },
    "button": {
      "import": "导入"
    }
  },
  "InstanceBasicSettings": {
    "selectDirectory": "选择游戏目录"
  },
  "InstanceDetailsLayout": {
    "secMenu": {
      "createShortcut": "创建启动快捷方式",
      "exportModPack": "导出为整合包",
      "star": "星标此实例",
      "unstar": "取消星标"
    },
    "instanceTabList": {
      "overview": "概览",
      "worlds": "世界",
      "mods": "模组",
      "resourcepacks": "资源包",
      "schematics": "原理图",
      "shaderpacks": "光影",
      "screenshots": "截图",
      "settings": "设置"
    },
    "button": {
      "launch": "启动实例"
    }
  },
  "InstanceMenu": {
    "label": {
      "details": "实例详情",
      "delete": "删除实例"
    }
  },
  "InstanceModsPage": {
    "modLoaderList": {
      "title": "加载器"
    },
    "modList": {
      "title": "模组",
      "warning": "未发现模组加载器，模组可能无法正常工作",
      "menu": {
        "alert": "可能不兼容",
        "info": "查看信息",
        "update": "检查更新",
        "search": "搜索",
        "placeholder": "搜索模组..."
      }
    }
  },
  "InstanceResourcePacksPage": {
    "resourcePackList": {
      "title": "全局资源包"
    },
    "serverResPackList": {
      "title": "服务器资源包"
    }
  },
  "InstanceScreenshotsPage": {
    "button": {
      "details": "详情"
    }
  },
  "InstanceSettingsPage": {
    "name": "实例名称",
    "description": "实例描述",
    "icon": "实例图标",
    "applySettings": "启用特定游戏设置",
    "restoreSettings": "重置以下特定设置",
    "restoreSettingsDesc": "将以下特定设置重置为全局游戏设置",
    "restore": "重置",
    "errorMessage": {
      "error-1": "实例名称不能为空",
      "error-2": "实例名称不合法",
      "error-3": "实例名称太长"
    },
    "tipsToGlobal": {
      "part-1": "当前实例未启用特定游戏设置，",
      "part-2": "前往全局游戏设置"
    }
  },
  "InstanceShaderPacksPage": {
    "shaderPackList": {
      "title": "光影包"
    }
  },
  "InstanceSchematicsPage": {
    "schematicList": {
      "title": "原理图",
      "preview": "预览"
    }
  },
  "InstanceWidgets": {
    "basicInfo": {
      "title": "基本信息",
      "gameVersion": "游戏版本",
      "playTime": "游戏时长"
    },
    "screenshots": {
      "title": "截图"
    },
    "mods": {
      "title": "模组",
      "summary": "{{totalMods}} 个模组, {{enabledMods}} 个已启用",
      "manage": "前往管理"
    },
    "lastPlayed": {
      "title": "上次游玩",
      "continuePlaying": "继续游玩"
    },
    "more": {
      "title": "更多"
    }
  },
  "InstanceWorldsPage": {
    "worldList": {
      "title": "本地世界",
      "lastPlayedAt": "上次游玩于",
      "difficulty": {
        "peaceful": "和平",
        "easy": "简单",
        "normal": "普通",
        "hard": "困难",
        "hardcore": "极限生存"
      },
      "gamemode": {
        "survival": "生存模式",
        "creative": "创造模式",
        "adventure": "冒险模式",
        "spectator": "观察者模式"
      },
      "gamemodeDesc": "，{{gamemode}}",
      "difficultyDesc": "（难度：{{difficulty}}）",
      "viewLevelData": "世界基础数据",
      "launch": "游玩此世界"
    },
    "serverList": {
      "title": "服务器",
      "players": "玩家",
      "tag": {
        "online": "在线",
        "offline": "离线"
      },
      "launch": "游玩此服务器"
    }
  },
  "JavaSettingsPage": {
    "javaList": {
      "title": "Java 管理",
      "download": "下载 Java",
      "add": "添加 Java",
      "remove": "移除此 Java"
    },
    "toast": {
      "addSuccess": {
        "title": "添加 Java 成功",
        "description": "添加自定义 Java 路径成功"
      },
      "addFailed": {
        "title": "添加 Java 失败",
        "invalid": "不是有效的 Java 可执行文件或与当前平台不兼容",
        "duplicated": "目标 Java 路径已添加"
      }
    },
    "confirmDelete": {
      "title": "移除 Java",
      "description": "确认要移除此版本 Java 吗？（SJMCL 将无法使用此 Java 启动游戏，但不会删除硬盘上的文件）"
    }
  },
  "LaunchPage": {
    "button": {
      "launch": "启动游戏",
      "instanceSettings": "实例设置"
    },
    "SwitchButton": {
      "tooltip": {
        "switchPlayer": "切换角色",
        "switchGame": "切换游戏实例"
      }
    },
    "Text": {
      "noSelectedPlayer": "尚未选择角色",
      "noSelectedGame": "尚未选择游戏实例"
    }
  },
  "LaunchProcessModal": {
    "header": {
      "title": "启动游戏 - {{name}}"
    },
    "step": {
      "selectSuitableJRE": "选择合适 Java 运行时",
      "validateGameFiles": "验证游戏与依赖文件完整性",
      "validateSelectedPlayer": "验证账户状态",
      "launchGame": "等待游戏启动"
    },
    "toast": {
      "noSelectedPlayer": "请先添加并选择游戏角色"
    }
  },
  "ManageSkinModal": {
    "skinManage": "管理皮肤",
    "default": "默认",
    "steve": "Steve",
    "alex": "Alex",
    "upload": "本地上传",
    "skin": "皮肤",
    "cape": "披风",
    "model": {
      "label": "模型",
      "default": "宽型",
      "slim": "纤细"
    }
  },
  "ManualAddJavaPathModal": {
    "modal": {
      "header": "添加 Java"
    },
    "label": {
      "javaPath": "Java 路径"
    },
    "placeholder": {
      "javaPath": "请输入或选择 Java 可执行文件路径"
    }
  },
  "MemoryStatusProgress": {
    "title": "内存状态",
    "info": "{{used}} / {{total}} GB 已使用",
    "label": {
      "now": "正在使用",
      "maxAllocation": "为 Minecraft 分配的最大值"
    }
  },
  "MenuSelector": {
    "selectedCount": "已选 {{count}} 项"
  },
  "ModLoaderCards": {
    "installed": "已安装",
    "unInstalled": "未安装",
    "notCompatibleWith": "与 {{modLoader}} 不兼容",
    "versionNotSelected": "未选择版本"
  },
  "ModLoaderSelector": {
    "stable": "正式版",
    "beta": "测试版",
    "releaseDate": "发布于 {{date}}"
  },
  "NotFoundPage": {
    "text": "页面不存在，即将在 {{seconds}} 秒后跳转"
  },
  "NotifyNewVersionModal": {
    "title": "发现新版本"
  },
  "OptionItemGroup": {
    "button": {
      "showAll": "显示全部（+{{left}}）"
    }
  },
  "PlayerMenu": {
    "label": {
      "manageSkin": "管理皮肤",
      "viewSkin": "查看皮肤",
      "delete": "删除此角色",
      "copyUUID": "复制 UUID"
    },
    "toast": {
      "refreshing": "正在刷新角色信息",
      "deleting": "正在删除角色"
    }
  },
  "PingTestPage": {
    "PingServerList": {
      "title": "服务连通性测试",
      "offline": "离线",
      "bmclapi": "BMCLAPI",
      "curseforge": "CurseForge",
      "modrinth": "Modrinth",
      "mojang": "Mojang",
      "forge": "Forge",
      "fabric": "Fabric",
      "neoforge": "NeoForge",
      "authlibInjector": "Authlib Injector",
      "github": "GitHub",
      "sjmclapi": "SJMC Launcher API"
    }
  },
  "ReLoginPlayerModal": {
    "modal": {
      "title": "重新登录"
    },
    "label": {
      "user": "用户名",
      "password": "密码"
    },
    "placeholder": {
      "password": "请输入密码"
    },
    "button": {
      "login": "登录"
    }
  },
  "RestartForUpdateConfirmDialog": {
    "title": "启动器更新",
    "body": "新版本已完成下载，重新启动 SJMCL 以完成更新",
    "bodyMSI": "新版本已完成下载，点击安装将关闭 SJMCL 并运行安装程序",
    "button": {
      "restart": "重新启动",
      "install": "安装",
      "later": "稍后"
    }
  },
  "ResourceDownloader": {
    "label": {
      "source": "下载源",
      "gameVer": "游戏版本",
      "tag": "类型",
      "sortBy": "排序",
      "name": "名称"
    },
    "button": {
      "search": "搜索"
    },
    "modTagList": {
      "CurseForge": {
        "All": "全部",
        "Addons": "附属模组",
        "Adventure and RPG": "冒险 RPG",
        "API and Library": "支持库",
        "Applied Energistics 2": "应用能源2",
        "Armor, Tools, and Weapons": "装备 武器",
        "Automation": "自动化",
        "Biomes": "生物群系",
        "Blood Magic": "血魔法",
        "Buildcraft": "建筑",
        "Bug Fixes": "错误修复",
        "Cosmetic": "装饰",
        "CraftTweaker": "CraftTweaker",
        "Create": "机械动力",
        "Dimensions": "维度",
        "Education": "教育",
        "Energy": "能源",
        "Energy, Fluid, and Item Transport": "能源 流体 物品运输",
        "Farming": "农业",
        "Food": "食物",
        "Forestry": "林业",
        "Galacticraft": "星系",
        "Genetics": "遗传学",
        "Industrial Craft": "工业时代2",
        "Integrated Dynamics": "集成动力",
        "KubeJS": "KubeJS",
        "Magic": "魔法",
        "Map and Information": "地图 信息",
        "MCreator": "MCreator",
        "Miscellaneous": "杂项",
        "Mobs": "生物",
        "Ores and Resources": "矿石 资源",
        "Performance": "性能",
        "Player Transport": "玩家运输",
        "Processing": "加工处理",
        "Redstone": "红石",
        "Server Utility": "服务器",
        "Skyblock": "空岛",
        "Storage": "存储系统",
        "Structures": "结构",
        "Technology": "科技",
        "Thaumcraft": "神秘时代",
        "Thermal Expansion": "热力膨胀",
        "Tinker's Construct": "匠魂",
        "Twilight Forest": "暮色森林",
        "Twitch Integration": "Twitch集成",
        "Utility & QoL": "实用功能与优化",
        "World Gen": "世界生成",
        "Auxiliary": "辅助模组",
        "World": "世界"
      },
      "Modrinth": {
        "All": "全部",
        "adventure": "冒险",
        "cursed": "诅咒",
        "decoration": "装饰",
        "economy": "经济",
        "equipment": "装备",
        "food": "食物",
        "game-mechanics": "游戏机制",
        "library": "支持库",
        "magic": "魔法",
        "management": "管理",
        "minigame": "小游戏",
        "mobs": "生物",
        "optimization": "优化",
        "social": "社交",
        "storage": "存储",
        "technology": "科技",
        "transportation": "交通运输",
        "utility": "实用",
        "worldgen": "世界生成"
      }
    },
    "worldTagList": {
      "CurseForge": {
        "All": "全部",
        "Types": "类型",
        "Adventure": "冒险模式",
        "Creation": "创造模式",
        "Game Map": "游戏挑战",
        "Modded World": "模组",
        "Parkour": "跑酷",
        "Puzzle": "解谜地图",
        "Survival": "生存模式"
      }
    },
    "resourcepackTagList": {
      "CurseForge": {
        "All": "全部",
        "Resolution": "分辨率",
        "16x": "16x",
        "32x": "32x",
        "64x": "64x",
        "128x": "128x",
        "256x": "256x",
        "512x and Higher": "512x 及以上",
        "Styles": "风格",
        "Animated": "动画",
        "Special": "特殊",
        "Data Packs": "数据包",
        "Font Packs": "字体包",
        "Medieval": "中世纪",
        "Miscellaneous": "杂项",
        "Mod Support": "模组支持",
        "Modern": "现代",
        "Photo Realistic": "影视级",
        "Steampunk": "蒸汽朋克",
        "Traditional": "传统"
      },
      "Modrinth": {
        "All": "全部",
        "Resolution": "分辨率",
        "8x-": "8x 或更低",
        "16x": "16x",
        "32x": "32x",
        "64x": "64x",
        "128x": "128x",
        "256x": "256x",
        "512x+": "512x 或更高",
        "Styles": "风格",
        "audio": "音频",
        "blocks": "方块",
        "core-shaders": "核心着色器",
        "entities": "实体",
        "environment": "环境",
        "equipment": "装备",
        "fonts": "字体",
        "gui": "用户界面",
        "items": "物品",
        "locale": "本地化",
        "models": "模型",
        "combat": "战斗",
        "cursed": "诅咒",
        "decoration": "装饰",
        "modded": "模组",
        "realistic": "写实",
        "simplistic": "简约",
        "themed": "主题",
        "tweaks": "优化",
        "utility": "实用",
        "vanilla-like": "原版风格"
      }
    },
    "shaderTagList": {
      "CurseForge": {
        "All": "全部",
        "Styles": "风格",
        "Fantasy": "奇幻",
        "Realistic": "写实",
        "Vanilla": "原版"
      },
      "Modrinth": {
        "All": "全部",
        "Styles": "风格",
        "cartoon": "卡通",
        "cursed": "诅咒",
        "fantasy": "奇幻",
        "realistic": "写实",
        "semi-realistic": "半写实",
        "vanilla-like": "原版风格",
        "atmosphere": "大气",
        "bloom": "泛光",
        "colored-lighting": "彩色光照",
        "foliage": "植被",
        "path-tracing": "路径追踪",
        "pbr": "PBR",
        "reflections": "反射",
        "shadows": "阴影",
        "potato": "极低",
        "performance": "性能",
        "low": "低",
        "medium": "中",
        "high": "高",
        "screenshot": "影视级"
      }
    },
    "modpackTagList": {
      "CurseForge": {
        "All": "全部",
        "Styles": "风格",
        "Adventure and RPG": "冒险 RPG",
        "Combat / PvP": "战斗 PvP",
        "Exploration": "探索",
        "Extra Large": "大型整合",
        "FTB Official Pack": "FTB",
        "Hardcore": "极限生存",
        "Horror": "恐怖",
        "Magic": "魔法",
        "Map Based": "基于地图",
        "Mini Game": "小游戏",
        "Multiplayer": "多人",
        "Quests": "任务",
        "Sci-Fi": "科幻",
        "Skyblock": "空岛",
        "Small / Light": "轻量整合",
        "Tech": "科技",
        "Vanilla+": "原版改良"
      },
      "Modrinth": {
        "All": "全部",
        "styles": "风格",
        "adventure": "冒险",
        "challenging": "挑战",
        "combat": "战斗",
        "kitchen-sink": "大杂烩",
        "lightweight": "轻量整合",
        "magic": "魔法",
        "multiplayer": "多人",
        "optimization": "优化",
        "quests": "任务",
        "technology": "科技"
      }
    },
    "datapackTagList": {
      "CurseForge": {
        "All": "全部",
        "Styles": "风格",
        "Magic": "魔法",
        "Miscellaneous": "杂项",
        "Fantasy": "奇幻",
        "Mod Support": "模组支持",
        "Tech": "科技",
        "Library": "支持库",
        "Utility": "实用",
        "Adventure": "冒险"
      },
      "Modrinth": {
        "All": "全部",
        "styles": "风格",
        "adventure": "冒险",
        "cursed": "诅咒",
        "decoration": "装饰",
        "economy": "经济",
        "equipment": "装备",
        "food": "食物",
        "game-mechanics": "游戏机制",
        "library": "支持库",
        "magic": "魔法",
        "management": "管理",
        "minigame": "小游戏",
        "mobs": "生物",
        "optimization": "优化",
        "social": "社交",
        "storage": "存储",
        "technology": "科技",
        "transportation": "交通运输",
        "utility": "实用",
        "worldgen": "世界生成"
      }
    },
    "sortByList": {
      "CurseForge": {
        "Popularity": "热度",
        "Latest update": "最近更新",
        "Creation date": "创建日期",
        "Total downloads": "下载量",
        "A-Z": "名称"
      },
      "Modrinth": {
        "relevance": "相关度",
        "downloads": "下载量",
        "follows": "关注量",
        "newest": "发布日期",
        "updated": "更新日期"
      }
    },
    "versionList": {
      "All": "全部"
    }
  },
  "RestoreConfigConfirmDialog": {
    "title": "还原启动器设置",
    "body": "此操作将会还原启动器的所有设置为默认值，您确定要继续吗？"
  },
  "RevealConfigJsonConfirmDialog": {
    "body": "请谨慎编辑启动器原始设置文件，错误的格式可能导致原有设置丢失或启动器无法正常工作"
  },
  "ScreenshotPreviewModal": {
    "menu": {
      "setAsBg": "设置为启动器背景"
    }
  },
  "SelectPlayerModal": {
    "header": {
      "title": "请选择想要添加的角色"
    }
  },
  "Services": {
    "config": {
      "retrieveLauncherConfig": {
        "error": {
          "title": "获取启动器设置失败"
        }
      },
      "updateLauncherConfig": {
        "error": {
          "title": "更新启动器设置失败"
        }
      },
      "restoreLauncherConfig": {
        "success": "设置已成功还原",
        "error": {
          "title": "还原设置失败，请重试"
        }
      },
      "exportLauncherConfig": {
        "success": "启动器设置导出成功",
        "error": {
          "title": "启动器设置导出失败",
          "description": {
            "FETCH_ERROR": "与服务器通信失败"
          }
        }
      },
      "importLauncherConfig": {
        "success": "启动器设置导入成功",
        "error": {
          "title": "启动器设置导入失败",
          "description": {
            "FETCH_ERROR": "与服务器通信失败",
            "INVALID_CODE": "无效的代码",
            "CODE_EXPIRED": "代码已过期",
            "VERSION_MISMATCH": "启动器版本不匹配"
          }
        }
      },
      "retrieveCustomBackgroundList": {
        "success": "自定义背景列表获取成功",
        "error": {
          "title": "自定义背景列表获取失败"
        }
      },
      "addCustomBackground": {
        "success": "自定义背景添加成功",
        "error": {
          "title": "自定义背景添加失败"
        }
      },
      "deleteCustomBackground": {
        "success": "自定义背景删除成功",
        "error": {
          "title": "自定义背景删除失败"
        }
      },
      "retrieveJavaList": {
        "error": {
          "title": "Java 列表获取失败"
        }
      },
      "validateJava": {
        "error": {
          "title": "Java 验证失败",
          "description": {
            "JAVA_EXEC_INVALID": "Java 可执行文件无效"
          }
        }
      },
      "downloadMojangJava": {
        "error": {
          "title": "Mojang Java 运行时下载失败"
        }
      },
      "checkGameDirectory": {
        "error": {
          "title": "游戏目录无效",
          "description": {
            "GAME_DIR_ALREADY_ADDED": "游戏目录已添加",
            "GAME_DIR_NOT_EXIST": "游戏目录不存在"
          }
        }
      },
      "clearDownloadCache": {
        "success": "下载缓存已清除",
        "error": {
          "title": "清除下载缓存失败",
          "description": {
            "HAS_ACTIVE_DOWNLOAD_TASKS": "当前有下载任务正在进行中，请稍后再试",
            "FILE_DELETION_FAILED": "无法删除缓存文件，可能是文件正在被使用"
          }
        }
      }
    },
    "account": {
      "retrievePlayerList": {
        "error": {
          "title": "获取角色列表失败"
        }
      },
      "addPlayerOffline": {
        "success": "离线角色添加成功",
        "error": {
          "title": "离线角色添加失败",
          "description": {
            "DUPLICATE": "角色已存在",
            "INVALID": "UUID 无效"
          }
        }
      },
      "fetchOAuthCode": {
        "error": {
          "title": "获取认证代码失败",
          "description": {
            "NETWORK_ERROR": "无法连接至认证服务器",
            "PARSE_ERROR": "服务器返回数据格式错误",
            "INVALID": "服务器类型错误",
            "NOT_FOUND": "认证服务器不存在"
          }
        }
      },
      "addPlayerOAuth": {
        "success": "角色添加成功",
        "error": {
          "title": "角色添加失败",
          "description": {
            "DUPLICATE": "角色已存在",
            "NETWORK_ERROR": "无法连接至认证服务器",
            "PARSE_ERROR": "服务器返回数据格式错误",
            "NOT_FOUND": "认证服务器不存在",
            "CANCELLED": "已取消",
            "INVALID": "无效的认证服务器地址",
            "NO_MINECRAFT_PROFILE": "未找到角色，请确认是否已购买 Minecraft 并创建角色"
          }
        }
      },
      "reloginPlayerOAuth": {
        "success": "角色重新登录成功",
        "error": {
          "title": "角色重新登录失败",
          "description": {
            "NOT_FOUND": "角色不存在",
            "EXPIRED": "令牌已过期，请重新登录",
            "PARSE_ERROR": "服务器返回数据格式错误",
            "NETWORK_ERROR": "无法连接至认证服务器",
            "INVALID": "不支持离线角色刷新",
            "CANCELLED": "已取消",
            "NO_MINECRAFT_PROFILE": "未找到角色，请确认是否已购买 Minecraft 并创建角色"
          }
        }
      },
      "addPlayer3rdPartyPassword": {
        "success": "角色添加成功",
        "error": {
          "title": "角色添加失败",
          "description": {
            "DUPLICATE": "角色已存在",
            "NETWORK_ERROR": "无法连接至认证服务器",
            "PARSE_ERROR": "服务器返回数据格式错误",
            "INVALID": "账号或密码错误",
            "NOT_FOUND": "认证服务器不存在",
            "EXPIRED": "令牌已过期，请重新登录"
          }
        }
      },
      "reloginPlayer3rdPartyPassword": {
        "success": "角色重新登录成功",
        "error": {
          "title": "角色重新登录失败",
          "description": {
            "NOT_FOUND": "角色不存在",
            "EXPIRED": "令牌已过期，请重新登录",
            "PARSE_ERROR": "服务器返回数据格式错误",
            "NETWORK_ERROR": "连接认证服务器失败",
            "INVALID": "账号或密码错误"
          }
        }
      },
      "addPlayerFromSelection": {
        "success": "角色添加成功",
        "error": {
          "title": "角色添加失败",
          "description": {
            "DUPLICATE": "角色已存在",
            "NETWORK_ERROR": "无法连接至认证服务器",
            "PARSE_ERROR": "服务器返回数据格式错误",
            "EXPIRED": "令牌已过期，请重新登录"
          }
        }
      },
      "updatePlayerSkinOfflinePreset": {
        "success": "角色皮肤更新成功",
        "error": {
          "title": "角色皮肤更新失败",
          "description": {
            "NOT_FOUND": "角色不存在",
            "INVALID": "角色类型错误",
            "TEXTURE_ERROR": "角色皮肤获取失败"
          }
        }
      },
      "updatePlayerSkinOfflineLocal": {
        "success": "角色皮肤更新成功",
        "error": {
          "title": "角色皮肤更新失败",
          "description": {
            "NOT_FOUND": "角色不存在",
            "INVALID": "角色类型错误",
            "TEXTURE_ERROR": "角色皮肤获取失败"
          }
        }
      },
      "deletePlayer": {
        "success": "角色删除成功",
        "error": {
          "title": "角色删除失败",
          "description": {
            "NOT_FOUND": "角色不存在"
          }
        }
      },
      "refreshPlayer": {
        "success": "角色信息更新成功",
        "error": {
          "title": "角色信息更新失败",
          "description": {
            "NOT_FOUND": "角色不存在",
            "EXPIRED": "令牌已过期，请重新登录",
            "PARSE_ERROR": "服务器返回数据格式错误",
            "NETWORK_ERROR": "无法连接至认证服务器",
            "INVALID": "不支持离线角色刷新"
          }
        }
      },
      "retrieveAuthServerList": {
        "error": {
          "title": "获取认证服务器列表失败"
        }
      },
      "fetchAuthServer": {
        "error": {
          "title": "获取认证服务器信息失败",
          "description": {
            "DUPLICATE": "认证服务器已存在",
            "INVALID": "无效的认证服务器地址",
            "NOT_FOUND": "认证服务器不存在"
          }
        }
      },
      "addAuthServer": {
        "success": "认证服务器添加成功",
        "error": {
          "title": "认证服务器添加失败",
          "description": {
            "DUPLICATE": "认证服务器已存在",
            "INVALID": "无效的认证服务器地址",
            "NOT_FOUND": "认证服务器不存在"
          }
        }
      },
      "deleteAuthServer": {
        "success": "认证服务器删除成功",
        "error": {
          "title": "认证服务器删除失败",
          "description": {
            "NOT_FOUND": "认证服务器不存在"
          }
        }
      }
    },
    "ai": {
      "checkAiServiceAvailability": {
        "success": "生成式 AI 服务可用",
        "error": {
          "title": "生成式 AI 服务不可用",
          "description": {
            "NETWORK_ERROR": "网络错误",
            "API_PARSE_ERROR": "无法正常读取服务 API",
            "NO_SUCH_MODEL": "指定模型不存在，请检查名称是否正确",
            "INVALID_API_KEY": "API 密钥无效"
          }
        }
      },
      "retrieveAiChatResponse": {
        "error": {
          "title": "获取 AI 聊天响应失败",
          "description": {
            "NETWORK_ERROR": "网络错误",
            "NOT_ENABLED": "生成式 AI 功能未启用",
            "API_PARSE_ERROR": "无法正常读取服务 API",
<<<<<<< HEAD
            "INVALID_API_KEY": "API 密钥无效",
=======
>>>>>>> 01bf0b2a
            "NO_RESPONSE": "没有返回任何内容"
          }
        }
      }
    },
    "launch": {
      "selectSuitableJRE": {
        "error": {
          "title": "选择合适 Java 运行时失败",
          "description": {
            "INSTANCE_NOT_FOUND_BY_ID": "实例 ID 不存在",
            "NO_SUITABLE_JAVA": "没有合适的 Java 运行时可供选择",
            "SELECTED_JAVA_UNAVAILABLE": "手动选择的 Java 运行时已移除或不可用"
          }
        }
      },
      "validateGameFiles": {
        "error": {
          "title": "验证游戏文件失败",
          "description": {
            "MOD_LOADER_NOT_INSTALLED": "模组加载器未完成安装",
            "MOD_LOADER_LIB_NOT_DOWNLOADED": "模组加载器库文件未下载",
            "INSTANCE_NOT_FOUND_BY_ID": "实例 ID 不存在",
            "GAME_FILES_INCOMPLETE": "游戏文件不完整或缺失",
            "LAUNCHING_STATE_NOT_FOUND": "启动状态丢失"
          }
        }
      },
      "validateSelectedPlayer": {
        "error": {
          "title": "验证角色失败",
          "description": {
            "NOT_FOUND": "角色不存在",
            "EXPIRED": "访问令牌已过期，请重新登录",
            "NETWORK_ERROR": "无法连接到服务器",
            "PARSE_ERROR": "服务器返回的数据格式错误",
            "AUTHLIB_INJECTOR_NOT_READY": "下载 Authlib-Injector 失败，请检查网络连接",
            "SAVE_ERROR": "保存 Authlib-Injector 失败",
            "LAUNCHING_STATE_NOT_FOUND": "启动状态丢失"
          }
        }
      },
      "launchGame": {
        "error": {
          "title": "启动游戏失败",
          "description": {
            "LAUNCHING_STATE_NOT_FOUND": "启动状态丢失",
            "AUTH_SERVER_NOT_FOUND": "认证服务器不存在"
          }
        }
      }
    },
    "resource": {
      "fetchGameVersionList": {
        "error": {
          "title": "获取游戏版本列表失败",
          "description": {
            "PARSE_ERROR": "服务器返回数据格式错误",
            "NETWORK_ERROR": "无法连接到服务器"
          }
        }
      },
      "fetchGameVersionSpecific": {
        "error": {
          "title": "获取游戏版本元信息失败",
          "description": {
            "PARSE_ERROR": "服务器返回数据格式错误",
            "NETWORK_ERROR": "无法连接到服务器",
            "CLIENT_VERSION_NOT_FOUND": "指定游戏版本不存在"
          }
        }
      },
      "fetchModLoaderVersionList": {
        "error": {
          "title": "获取模组加载器列表失败",
          "description": {
            "PARSE_ERROR": "服务器返回数据格式错误",
            "NETWORK_ERROR": "无法连接到服务器",
            "NO_DOWNLOAD_API": "无可用的下载策略，请检查网络连接"
          }
        }
      },
      "fetchResourceListByName": {
        "error": {
          "title": "获取资源列表失败",
          "description": {
            "PARSE_ERROR": "服务器返回数据格式错误",
            "NETWORK_ERROR": "无法连接到服务器",
            "NO_DOWNLOAD_API": "无可用的下载策略，请检查网络连接"
          }
        }
      },
      "fetchResourceVersionPacks": {
        "error": {
          "title": "获取资源版本列表失败",
          "description": {
            "PARSE_ERROR": "服务器返回数据格式错误",
            "NETWORK_ERROR": "无法连接到服务器",
            "NO_DOWNLOAD_API": "无可用的下载策略，请检查网络连接"
          }
        }
      },
      "downloadGameServer": {
        "error": {
          "title": "下载游戏服务器失败",
          "description": {
            "PARSE_ERROR": "服务器返回数据格式错误",
            "NETWORK_ERROR": "无法连接到服务器"
          }
        }
      },
      "fetchRemoteResourceByLocal": {
        "error": {
          "title": "获取远程资源失败",
          "description": {
            "PARSE_ERROR": "服务器返回数据格式错误",
            "NETWORK_ERROR": "无法连接到服务器",
            "NO_DOWNLOAD_API": "无可用的下载策略，请检查网络连接"
          }
        }
      },
      "updateMod": {
        "error": {
          "title": "更新模组失败",
          "description": {
            "PARSE_ERROR": "服务器返回数据格式错误",
            "NETWORK_ERROR": "无法连接到服务器",
            "FILE_OPERATION_ERROR": "无法重命名旧模组文件"
          }
        }
      }
    },
    "instance": {
      "retrieveInstanceList": {
        "error": {
          "title": "获取实例列表失败",
          "description": {
            "INVALID_NAME_ERROR": "实例名称无效",
            "INVALID_SOURCE_PATH": "实例目录无效",
            "CONFLICT_NAME_ERROR": "当前实例目录存在重名实例",
            "FILE_MOVE_FAILED": "实例目录移动失败"
          }
        }
      },
      "createInstance": {
        "error": {
          "title": "实例下载任务创建失败",
          "description": {
            "CONFLICT_NAME_ERROR": "当前实例目录存在重名实例",
            "FOLDER_CREATION_FAILED": "目标文件夹创建失败",
            "FILE_CREATION_FAILED": "目标文件创建失败",
            "NETWORK_ERROR": "网络错误",
            "CLIENT_JSON_PARSE_ERROR": "实例版本信息解析错误",
            "ASSET_INDEX_PARSE_ERROR": "资源索引文件解析错误"
          }
        }
      },
      "updateInstanceConfig": {
        "error": {
          "title": "实例设置更新失败",
          "description": {
            "INSTANCE_NOT_FOUND_BY_ID": "实例 ID 不存在",
            "NOT_FOUND": "实例不存在"
          }
        }
      },
      "retrieveInstanceGameConfig": {
        "error": {
          "title": "实例游戏设置获取失败",
          "description": {
            "INSTANCE_NOT_FOUND_BY_ID": "实例 ID 不存在"
          }
        }
      },
      "resetInstanceGameConfig": {
        "success": "实例游戏设置已重置",
        "error": {
          "title": "实例游戏设置重置失败",
          "description": {
            "INSTANCE_NOT_FOUND_BY_ID": "未找到指定 ID 的实例",
            "SAVE_ERROR": "保存实例设置文件失败"
          }
        }
      },
      "retrieveInstanceSubdirPath": {
        "error": {
          "title": "获取实例子目录失败",
          "description": {
            "INSTANCE_NOT_FOUND_BY_ID": "实例 ID 不存在或类型错误"
          }
        }
      },
      "deleteInstance": {
        "success": "实例删除成功",
        "error": {
          "title": "实例删除失败",
          "description": {
            "INSTANCE_NOT_FOUND_BY_ID": "实例 ID 不存在"
          }
        }
      },
      "renameInstance": {
        "error": {
          "title": "实例重命名失败",
          "description": {
            "INSTANCE_NOT_FOUND_BY_ID": "实例 ID 不存在",
            "CONFLICT_NAME_ERROR": "当前实例目录存在重名实例",
            "INVALID_NAME_ERROR": "实例名称无效",
            "INVALID_SOURCE_PATH": "实例目录无效",
            "FILE_MOVE_FAILED": "实例目录移动失败"
          }
        }
      },
      "copyResourceToInstances": {
        "success": "资源复制成功",
        "error": {
          "title": "复制资源失败",
          "description": {
            "INSTANCE_NOT_FOUND_BY_ID": "实例 ID 不存在或类型错误",
            "INVALID_SOURCE_PATH": "无效的源路径",
            "ZIP_FILE_PROCESS_FAILED": "压缩文件读取或解压失败",
            "FILE_COPY_FAILED": "复制文件命令执行失败",
            "FOLDER_CREATION_FAILED": "目标文件夹创建失败"
          }
        }
      },
      "moveResourceToInstance": {
        "success": "资源移动成功",
        "error": {
          "title": "移动资源失败",
          "description": {
            "INSTANCE_NOT_FOUND_BY_ID": "实例 ID 不存在或类型错误",
            "INVALID_SOURCE_PATH": "无效的源路径",
            "FILE_MOVE_FAILED": "移动文件命令执行失败",
            "FOLDER_CREATION_FAILED": "目标文件夹创建失败"
          }
        }
      },
      "retrieveWorldList": {
        "error": {
          "title": "获取世界列表失败"
        }
      },
      "retrieveGameServerList": {
        "error": {
          "title": "获取服务器列表失败",
          "description": {
            "SERVER_NBT_READ_ERROR": "servers.dat 可能已损坏"
          }
        }
      },
      "retrieveLocalModList": {
        "error": {
          "title": "获取模组列表失败",
          "description": {
            "INSTANCE_NOT_FOUND_BY_ID": "实例 ID 不存在"
          }
        }
      },
      "retrieveResourcePackList": {
        "error": {
          "title": "获取资源包列表失败"
        }
      },
      "retrieveServerResourcePackList": {
        "error": {
          "title": "获取服务器资源包列表失败"
        }
      },
      "retrieveSchematicList": {
        "error": {
          "title": "获取原理图列表失败"
        }
      },
      "retrieveShaderPackList": {
        "error": {
          "title": "获取着色器包列表失败"
        }
      },
      "retrieveScreenshotList": {
        "error": {
          "title": "获取截图列表失败"
        }
      },
      "toggleModByExtension": {
        "error": {
          "title": "模组状态切换失败",
          "description": {
            "FILE_NOT_FOUND_ERROR": "模组文件不存在，可能已更名、移动或删除"
          }
        }
      },
      "retrieveWorldDetails": {
        "error": {
          "title": "获取世界详细信息失败",
          "description": {
            "WORLD_NOT_EXSIT_ERROR": "世界不存在",
            "LEVEL_NOT_EXSIT_ERROR": "存档数据文件不存在",
            "LEVEL_PARSE_ERROR": "存档数据文件解析错误"
          }
        }
      },
      "createLaunchDesktopShortcut": {
        "success": "启动快捷方式已添加到桌面",
        "error": {
          "title": "启动快捷方式创建失败",
          "description": {
            "SHORTCUT_CREATION_FAILED": "命令执行失败",
            "INSTANCE_NOT_FOUND_BY_ID": "实例 ID 不存在"
          }
        }
      },
      "finishModLoaderInstall": {
        "loading": "正在为 {{instanceName}} 安装模组加载器",
        "success": "模组加载器安装完成",
        "error": {
          "title": "模组加载器安装失败",
          "description": {
            "INSTANCE_NOT_FOUND_BY_ID": "实例 ID 不存在",
            "INSTALLATION_DUPLICATED": "检测到另一个进程已在安装中",
            "MAIN_CLASS_NOT_FOUND": "主类未找到",
            "PROCESSOR_EXECUTION_FAILED": "安装任务执行失败"
          }
        }
      },
      "checkChangeModLoaderAvailablity": {
        "error": {
          "title": "无法更改模组加载器",
          "description": {
            "NOT_SUPPORT_CHANGE_MOD_LOADER": "由外部安装的版本，无法卸载或更换"
          }
        }
      },
      "changeModLoader": {
        "error": {
          "title": "修改模组加载器失败",
          "description": {
            "NOT_SUPPORT_CHANGE_MOD_LOADER": "由外部安装的版本，无法卸载或更换"
          }
        }
      },
      "retrieveModpackMetaInfo": {
        "error": {
          "title": "获取整合包资源信息失败",
          "description": {
            "FILE_NOT_FOUND_ERROR": "整合包文件不存在，可能已更名、移动或删除",
            "MODPACK_MANIFEST_PARSE_ERROR": "整合包清单文件解析错误"
          }
        }
      }
    },
    "task": {
      "scheduleProgressiveTaskGroup": {
        "error": "任务创建失败"
      },
      "onTaskGroupUpdate": {
        "status": {
          "Started": "{{param}} 下载任务已开始",
          "Failed": "{{param}} 部分下载失败，请重试",
          "Completed": "{{param}} 已完成下载",
          "Stopped": "{{param}} 下载任务已停止",
          "Cancelled": "{{param}} 下载任务已取消"
        }
      }
    },
    "utils": {
      "deleteFile": {
        "success": "删除文件成功",
        "error": {
          "title": "删除文件失败"
        }
      }
    }
  },
  "SettingsLayout": {
    "settingsDomainList": {
      "global-game": "全局游戏设置",
      "java": "Java",
      "general": "通用",
      "appearance": "外观",
      "download": "下载资源",
      "sync-restore": "同步与还原",
      "help": "文档与帮助",
      "about": "关于",
      "dev-test": "开发 - 测试页"
    }
  },
  "SkinPreview": {
    "cape": "披风",
    "animation": {
      "idle": "空闲",
      "walk": "步行 ",
      "run": "跑步",
      "wave": "挥手"
    },
    "button": {
      "enableRotation": "启用旋转",
      "disableRotation": "禁用旋转",
      "play": "播放",
      "pause": "暂停"
    },
    "error": {
      "loadSkin": "加载皮肤失败"
    }
  },
  "SpotlightSearchModal": {
    "input": {
      "placeholder": "聚合搜索"
    },
    "tip": "集中一处搜索本地内容与线上游戏资源",
    "empty": "无搜索结果",
    "resource": {
      "mod": "搜索关于 {{query}} 的模组",
      "world": "搜索关于 {{query}} 的世界",
      "resourcepack": "搜索关于 {{query}} 的资源包",
      "shader": "搜索关于 {{query}} 的光影",
      "datapack": "搜索关于 {{query}} 的数据包",
      "modpack": "搜索关于 {{query}} 的整合包",
      "curseforge": "在 CurseForge 上",
      "modrinth": "在 Modrinth 上"
    },
    "result": {
      "page": "页面",
      "recentViewed": "最近访问过",
      "instance": "实例",
      "player": "角色",
      "curseforge": "在 CurseForge 上搜索",
      "modrinth": "在 Modrinth 上搜索"
    }
  },
  "StarUsModal": {
    "header": {
      "title": "在 GitHub 为我们点亮星标"
    },
    "body": "如果您喜爱 SJMCL，并希望支持我们，可以在 GitHub 为我们点一颗星吗？这个小小的动作对我们来说意义重大，能激励我们为您持续提供特性体验。",
    "button": {
      "later": "稍后",
      "starUs": "点亮星标"
    }
  },
  "SyncAndRestoreSettingsPage": {
    "launcherConfig": {
      "title": "启动器设置",
      "settings": {
        "internetSync": {
          "title": "联网同步",
          "import": "导入",
          "export": "导出"
        },
        "restoreAll": {
          "title": "还原所有设置",
          "description": "将所有启动器设置还原为默认值",
          "restore": "还原"
        }
      }
    }
  },
  "SyncConfigExportModal": {
    "header": {
      "title": "同步设置 - 导出"
    },
    "label": {
      "token": "令牌"
    },
    "helper": "将上述令牌输入至待同步的设备以完成同步",
    "countdown": "{{seconds}} 秒后刷新"
  },
  "SyncConfigImportModal": {
    "header": {
      "title": "同步设置 - 导入"
    },
    "label": {
      "token": "令牌"
    },
    "helper": "请输入需同步设备生成的令牌"
  },
  "Utils": {
    "datetime": {
      "formatRelativeTime": {
        "now": "现在",
        "minutes-ago": "{{count}} 分钟前",
        "last-hour": "1 小时前",
        "hours-ago": "{{count}} 小时前",
        "yesterday": "昨天",
        "others": "{{time}}"
      }
    },
    "env": {
      "checkFrontendCompatibility": {
        "warning": {
          "title": "系统 WebView 版本低，部分界面元素可能无法正常显示"
        }
      }
    },
    "wiki": {
      "baseUrl": "https://zh.minecraft.wiki/w/{{key}}?variant=zh-cn",
      "key": {
        "javaEdition": "Java版{{version}}"
      }
    }
  },
  "ViewSkinModal": {
    "skinView": "查看皮肤"
  },
  "WelcomeAndTermsModal": {
    "header": {
      "title": "欢迎！"
    },
    "body": {
      "part1": "欢迎使用 SJMCL！在开始使用之前，请务必阅读并同意我们的",
      "terms": "用户协议",
      "periods": "。"
    },
    "warning": {
      "unstableVersion": "您正在使用{{versionLabel}}的 SJMCL，部分功能可能不稳定或未开发完成，欢迎报告使用问题与功能建议。"
    },
    "button": {
      "exit": "退出",
      "agree": "同意并继续"
    }
  },
  "WorldLevelDataModal": {
    "header": {
      "title": "世界基础数据 - {{worldName}}"
    }
  }
}<|MERGE_RESOLUTION|>--- conflicted
+++ resolved
@@ -2067,10 +2067,7 @@
             "NETWORK_ERROR": "网络错误",
             "NOT_ENABLED": "生成式 AI 功能未启用",
             "API_PARSE_ERROR": "无法正常读取服务 API",
-<<<<<<< HEAD
             "INVALID_API_KEY": "API 密钥无效",
-=======
->>>>>>> 01bf0b2a
             "NO_RESPONSE": "没有返回任何内容"
           }
         }
