{
  "AboutSettingsPage": {
    "about": {
      "title": "关于",
      "settings": {
        "version": {
          "title": "版本"
        },
        "contributors": {
          "title": "开发者名单"
        },
        "reportIssue": {
          "title": "报告问题或请求功能"
        },
        "aboutSJMC": {
          "title": "关于上海交通大学 Minecraft 社（SJMC）"
        }
      }
    },
    "ack": {
      "title": "致谢",
      "settings": {
        "bmclapi": {
          "title": "BMCLAPI",
          "description": "感谢 @bangbang93 提供的高速下载源"
        },
        "hmcl": {
          "title": "Hello Minecraft! Launcher",
          "description": "部分设计与代码实现参考此开源项目"
        },
        "littleskin": {
          "title": "LittleSkin",
          "description": "感谢 LittleSkin 和 @tnqzh123 对登录流程设计的帮助"
        },
        "sinter": {
          "title": "Sinter",
          "description": "在 Windows 和 Linux 平台作为启动器界面字体，遵循 SIL 协议使用"
        },
        "skinview3d": {
          "title": "bs-community / skinview3d",
          "description": "皮肤预览组件基于此开源项目实现，遵循 MIT 协议使用"
        }
      }
    },
    "legalInfo": {
      "title": "法律信息",
      "settings": {
        "copyright": {
          "title": "版权",
          "description": "版权所有 © 2024-2025 SJMCL 开发团队."
        },
        "userAgreement": {
          "title": "用户协议"
        },
        "openSourceLicense": {
          "title": "开源协议",
          "description": "本项目遵循 GNU General Public License v3.0 协议（包含附加条款）"
        }
      }
    }
  },
  "AccountsPage": {
    "button": {
      "addPlayer": "添加角色",
      "add3rdPartyServer": "添加认证服务器",
      "sourceHomepage": "访问主页",
      "deleteServer": "删除此服务器"
    },
    "playerTypeList": {
      "all": "全部来源"
    },
    "viewTypeList": {
      "grid": "网格视图",
      "list": "列表视图"
    }
  },
  "AddAndImportInstancePage": {
    "addAndImportOptions": {
      "new": {
        "title": "安装新实例",
        "description": "选择并安装游戏版本、加载器与模组"
      },
      "modpack": {
        "title": "导入整合包",
        "description": "从本地文件或互联网导入整合包（CurseForge, Modrinth 或 HMCL 格式）"
      },
      "manageDirs": {
        "title": "管理游戏目录",
        "description": "管理本地游戏存储目录，以添加已安装实例"
      }
    },
    "modpackOperations": {
      "fromdisk": "从本地文件导入",
      "download": "下载整合包"
    },
    "moreOptions": {
      "title": "更多",
      "server": {
        "title": "下载服务端",
        "description": "下载各版本原版游戏服务端文件"
      }
    }
  },
  "AddAuthServerModal": {
    "header": {
      "title": "添加认证服务器"
    },
    "placeholder": {
      "inputServerUrl": "请输入服务器地址"
    },
    "page1": {
      "serverUrl": "服务器地址",
      "serverUrlRequired": "必填字段"
    },
    "page2": {
      "name": "名称",
      "serverUrl": "服务器地址"
    }
  },
  "AddDiscoverSourceModal": {
    "modal": {
      "header": "添加数据源"
    },
    "label": {
      "endpointUrl": "源地址"
    },
    "placeholder": {
      "endpointUrl": "源地址"
    }
  },
  "AddPlayerModal": {
    "modal": {
      "header": "添加角色"
    },
    "label": {
      "playerType": "角色类型"
    },
    "offline": {
      "playerName": {
        "label": "角色名称",
        "placeholder": "请输入角色名称",
        "errorMessage": "只能包含英文字母、数字和下划线，不超过16个字符。"
      },
      "advancedOptions": {
        "title": "高级选项",
        "uuid": {
          "label": "UUID",
          "placeholder": "（由 SJMCL 自动生成）",
          "errorMessage": "UUID 格式不正确"
        }
      }
    },
    "3rdparty": {
      "authServer": {
        "label": "认证源",
        "selectSource": "请选择认证源",
        "noSource": "未添加可用认证源服务器",
        "addSource": "添加认证源"
      },
      "email": {
        "label": "邮箱",
        "placeholder": "请输入邮箱"
      },
      "emailOrPlayerName": {
        "label": "邮箱或角色名称",
        "placeholder": "请输入邮箱或角色名称"
      },
      "password": {
        "label": "密码",
        "placeholder": "请输入密码"
      }
    },
    "oauthCommon": {
      "description": {
        "start": {
          "3rdparty": "此认证源支持 Yggdrasil Connect 规范提案",
          "microsoft": "SJMCL 支持微软 OAuth 2.0 设备权限授予流"
        },
        "next": "请点击继续登录按钮打开登录窗口，输入以上代码（已自动复制）"
      },
      "button": {
        "start": {
          "3rdparty": "开始 OAuth 登录",
          "microsoft": "开始微软登录"
        },
        "next": "继续登录"
      }
    },
    "button": {
      "buyMinecraft": "购买 Minecraft",
      "useOAuthLogin": "OAuth 登录",
      "usePasswordLogin": "账号密码登录"
    }
  },
  "AllGamesPage": {
    "button": {
      "addAndImport": "添加与导入",
      "globalSettings": "全局游戏设置",
      "launch": "启动游戏"
    },
    "viewTypeList": {
      "grid": "网格视图",
      "list": "列表视图"
    },
    "title": "全部实例"
  },
  "AppearanceSettingsPage": {
    "theme": {
      "title": "主题",
      "settings": {
        "primaryColor": {
          "title": "启动器强调色"
        },
        "colorMode": {
          "title": "颜色模式",
          "type": {
            "light": "浅色",
            "dark": "深色"
          }
        },
        "headNavStyle": {
          "title": "顶部导航栏样式",
          "type": {
            "standard": "标准",
            "simplified": "简约"
          }
        }
      }
    },
    "font": {
      "title": "字体",
      "settings": {
        "fontSize": {
          "title": "字体大小",
          "small": "小",
          "large": "大"
        }
      }
    },
    "background": {
      "title": "背景",
      "settings": {
        "preset": {
          "title": "预设图像"
        },
        "custom": {
          "title": "自定义图像",
          "add": "添加"
        }
      },
      "presetBgList": {
        "Jokull": {
          "name": "银淞雪镇"
        },
        "SJTU-eastgate": {
          "name": "SJTU 紫气东来门"
        }
      }
    },
    "accessibility": {
      "title": "辅助显示",
      "settings": {
        "invertColors": {
          "title": "反转颜色"
        },
        "enhanceContrast": {
          "title": "增强对比度"
        }
      }
    }
  },
  "ComingSoonSign": {
    "text": "该页面暂未开放，敬请期待"
  },
  "ContributorsPage": {
    "all": "全部开发者名单",
    "core": "主要开发者",
    "contribution": {
      "fullStackDev": "全栈开发",
      "frontendDev": "前端开发",
      "backendDev": "后端开发",
      "externalAPI": "外部服务",
      "doc": "文档",
      "cicd": "CI / CD",
      "design": "视觉设计",
      "mascot": "吉祥物"
    }
  },
  "CopyOrMoveModal": {
    "modal": {
      "header": "复制或移动资源"
    },
    "operation": {
      "copy": "复制",
      "move": "移动"
    },
    "tag": {
      "source": "源"
    },
    "body": "到",
    "resourceType": {
      "Root": "",
      "ResourcePacks": "资源包",
      "Saves": "地图",
      "Schematics": "原理图",
      "ShaderPacks": "光影"
    },
    "error": {
      "lackOfArguments": "缺少必要参数，请开发者检查代码"
    }
  },
  "CreateInstanceModal": {
    "header": {
      "title": "创建新实例"
    },
    "stepper": {
      "game": "选择游戏版本",
      "loader": "选择加载器",
      "skipped": "不安装",
      "info": "基本设置"
    }
  },
  "DeleteGameInstanceAlertDialog": {
    "dialog": {
      "title": "删除游戏实例",
      "content": "确定要删除游戏实例 “{{gameName}}” 吗？它将会永久消失！（真的很久！）",
      "warning": {
        "withVerIso": "请注意，由于此实例已启用版本隔离，删除该实例将导致存档等数据一同被删除。如需保留相关数据，请先迁移。",
        "woVerIso": "请注意，如果该实例此前启用过版本隔离，未迁移的存档等数据将一同被删除。"
      }
    }
  },
  "DeletePlayerAlertDialog": {
    "dialog": {
      "title": "删除角色",
      "content": "确定要删除角色 “{{name}}” 吗？这一操作不可逆！"
    }
  },
  "DeleteAuthServerAlertDialog": {
    "dialog": {
      "title": "删除认证服务器",
      "content": "确定要删除认证服务器 “{{name}}” 吗？它将不再出现在你的服务器列表中。"
    }
  },
  "DiscoverPage": {
    "title": "发现",
    "button": {
      "sources": "管理数据源"
    }
  },
  "DiscoverSourcesPage": {
    "button": {
      "addSource": "添加数据源",
      "deleteSource": "删除数据源"
    },
    "tag": {
      "online": "在线"
    }
  },
  "DownloadFloatButton": {
    "tooltip": "正在下载"
  },
  "DownloadModpackModal": {
    "header": {
      "title": "下载整合包"
    }
  },
  "DownloadResourceModal": {
    "header": {
      "title": "下载资源"
    },
    "resourceTypeList": {
      "world": "世界",
      "mod": "模组",
      "resourcepack": "资源包",
      "shaderpack": "光影"
    }
  },
  "DownloadSettingPage": {
    "source": {
      "title": "源",
      "settings": {
        "strategy": {
          "title": "下载源选择策略",
          "auto": "自动选择",
          "official": "官方源优先",
          "mirror": "镜像源优先"
        }
      }
    },
    "download": {
      "title": "下载",
      "settings": {
        "autoConcurrent": {
          "title": "自动选择并发数"
        },
        "concurrentCount": {
          "title": "并发数"
        },
        "enableSpeedLimit": {
          "title": "限制下载速度"
        },
        "speedLimitValue": {
          "title": "限速设置"
        }
      }
    },
    "cache": {
      "title": "缓存",
      "settings": {
        "directory": {
          "title": "下载缓存目录",
          "select": "修改",
          "open": "打开"
        }
      }
    },
    "proxy": {
      "title": "代理",
      "settings": {
        "enabled": {
          "title": "启用代理"
        },
        "type": {
          "title": "代理类型"
        },
        "host": {
          "title": "服务器"
        },
        "port": {
          "title": "端口"
        }
      }
    }
  },
  "DownloadTasksPage": {
    "title": "下载中任务",
    "button": {
      "settings": "下载设置",
      "pause": "暂停",
      "begin": "开始",
      "retry": "重试"
    },
    "label": {
      "paused": "已暂停",
      "error": "错误"
    }
  },
  "Editable": {
    "edit": "编辑",
    "save": "保存",
    "cancel": "取消"
  },
  "EditGameDirectoryModal": {
    "header": {
      "title": {
        "add": "添加游戏目录",
        "edit": "编辑游戏目录"
      }
    },
    "label": {
      "dirName": "名称",
      "dirPath": "游戏目录路径"
    },
    "placeholder": {
      "dirName": "请输入名称",
      "dirPath": "请选择游戏目录"
    },
    "button": {
      "browse": "浏览"
    },
    "dialog": {
      "browse": {
        "title": "选择目录"
      },
      "addSubDir": {
        "title": "添加子目录",
        "body": "发现包含实例的 minecraft 子目录，是否添加子目录？",
        "addOriginDir": "添加原始目录",
        "addSubDir": "添加子目录"
      }
    },
    "toast": {
      "error": {
        "title": "添加游戏目录失败"
      }
    },
    "errorMessage": {
      "dirName": {
        "empty": "目录名称不能为空",
        "tooLong": "目录名称不能超过 20 个字符",
        "exist": "目录名称已存在"
      },
      "dirPath": {
        "exist": "目录路径已存在"
      }
    }
  },
  "Empty": {
    "noData": "无数据"
  },
  "Enums": {
    "chakraColors": {
      "gray": "灰色",
      "red": "红色",
      "orange": "橙色",
      "yellow": "黄色",
      "green": "绿色",
      "teal": "蓝绿色",
      "blue": "蓝色",
      "cyan": "青色",
      "purple": "紫色",
      "pink": "粉色"
    },
    "ctrlKey": {
      "linux": "Ctrl",
      "macos": "Control(⌃)",
      "windows": "Ctrl"
    },
    "metaKey": {
      "linux": "Meta",
      "macos": "Command(⌘)",
      "windows": "Win"
    },
    "playerTypes": {
      "microsoft": "微软账户",
      "offline": "离线模式",
      "3rdparty": "第三方认证",
      "3rdpartyShort": "第三方认证"
    },
    "systemFileManager": {
      "linux": "文件管理器",
      "macos": "访达",
      "windows": "文件资源管理器"
    }
  },
  "GameAdvancedSettingsPage": {
    "title": "高级游戏设置",
    "topWarning": "高级游戏设置仅提供给专业玩家使用。修改以下选项可能导致游戏无法启动。除非您充分了解其中的意义，否则请不要修改这些选项！",
    "customCommands": {
      "title": "自定义命令",
      "settings": {
        "minecraftArgument": {
          "title": "游戏参数",
          "placeholder": "默认"
        },
        "precallCommand": {
          "title": "游戏启动前执行命令",
          "placeholder": "将在游戏启动前调用"
        },
        "wrapperLauncher": {
          "title": "包装命令",
          "placeholder": "如填写\"optirun\"后，启动命令将从\"java ...\"变为\"optirun java ...\""
        },
        "postExitCommand": {
          "title": "游戏结束后执行命令",
          "placeholder": "将在游戏结束后调用"
        }
      }
    },
    "jvm": {
      "title": "Java 虚拟机设置",
      "settings": {
        "args": {
          "title": "JVM 虚拟机参数"
        },
        "javaPermanentGenerationSpace": {
          "title": "内存永久保存区域",
          "placeholder": "单位 MB"
        },
        "environmentVariable": {
          "title": "环境变量"
        }
      }
    },
    "workaround": {
      "title": "调试选项",
      "settings": {
        "noJvmArgs": "不添加默认的 JVM 参数",
        "gameCompletnessCheckPolicy": {
          "title": "游戏文件完整性检查策略",
          "disable": "不检查",
          "normal": "普通检查",
          "full": "增强检查"
        },
        "dontCheckJvmValidity": {
          "title": "不检查 JVM 与游戏的兼容性"
        },
        "dontPatchNatives": {
          "title": "不尝试自动替换本地库"
        },
        "useNativeGlfw": {
          "title": "使用系统 GLFW（仅 Linux）"
        },
        "useNativeOpenal": {
          "title": "使用系统 OpenAL（仅 Linux）"
        }
      }
    }
  },
  "GameErrorPage": {
    "title": "游戏非正常退出，请查看日志，或寻求他人帮助",
    "basicInfo": {
      "arch": "架构",
      "launcherVersion": "启动器版本",
      "os": "操作系统"
    },
    "gameInfo": {
      "gameVersion": "游戏版本"
    },
    "javaInfo": {
      "javaVersion": "Java 版本"
    },
    "crashDetails": {
      "title": "崩溃信息"
    },
    "button": {
      "exportGameInfo": "导出游戏崩溃报告",
      "gameLogs": "游戏日志",
      "help": "帮助"
    },
    "bottomAlert": "如需寻求他人帮助，请导出并发送崩溃报告，而非这个窗口的截图"
  },
  "GameLogPage": {
    "placeholder": "输入关键词筛选",
    "exportLogs": "导出日志",
    "clearLogs": "清除所有日志"
  },
  "GameMenu": {
    "label": {
      "details": "实例详情",
      "delete": "删除实例"
    }
  },
  "GameVersionSelector": {
    "old_beta": "远古版",
    "release": "正式版",
    "snapshot": "测试版",
    "april_fools": "愚人节版",
    "searchPlaceholder": "搜索版本",
    "wikiKey": {
      "release": "Java版",
      "snapshot": "",
      "old_beta": "Java版Beta_",
      "april_fools": ""
    }
  },
  "General": {
    "add": "添加",
    "cancel": "取消",
    "close": "关闭",
    "confirm": "确定",
    "copy": {
      "text": "复制",
      "toast": {
        "success": "已成功复制到剪贴板",
        "error": "写入剪贴板失败"
      }
    },
    "copyOrMove": {
      "linux": "复制或移动",
      "macos": "拷贝或移动",
      "windows": "复制或移动"
    },
    "delete": "删除",
    "dialog": {
      "filterName": {
        "image": "图片文件"
      }
    },
    "disable": "禁用",
    "download": "下载",
    "edit": "编辑",
    "enable": "启用",
    "finish": "完成",
    "next": "下一步",
    "notice": "提示",
    "open": "打开",
    "openFolder": "打开文件夹",
    "previous": "上一步",
    "refresh": "刷新",
    "revealFile": "在{{opener}}中显示",
    "search": "搜索",
    "viewOnWiki": "在 Minecraft Wiki 中查看"
  },
  "GeneralSettingsPage": {
    "general": {
      "title": "通用设置",
      "settings": {
        "language": {
          "title": "语言（Language）",
          "communityAck": ""
        }
      }
    },
    "functions": {
      "title": "功能",
      "settings": {
        "discoverPage": {
          "title": "发现页",
          "openNotice": {
            "part-1": "顶部导航栏的 “搜索” 已替换为 “发现”，您可以通过键盘快捷键 ",
            "part-2": " 继续使用 “聚合搜索”。"
          }
        },
        "instancesNavType": {
          "title": "实例导航栏分组方式",
          "instance": "按实例",
          "directory": "按目录"
        },
        "launchPageQuickSwitch": {
          "title": "快捷切换实例与账户",
          "description": "启用后，点击启动页的切换按钮可直接选择账户或实例，而无需跳转页面"
        }
      }
    }
  },
  "GlobalGameSettingsPage": {
    "directories": {
      "title": "游戏目录",
      "settings": {
        "directories": {
          "special": {
            "CURRENT_DIR": "当前文件夹",
            "OFFICIAL_DIR": "官方启动器文件夹"
          }
        }
      },
      "deleteDialog": {
        "title": "删除游戏目录",
        "content": "确定要删除游戏目录 {{dirName}} 吗？（SJMCL 将不会扫描此目录，但不会删除硬盘上的文件）"
      },
      "directoryNotExist": "该目录不存在，请删除并重新添加"
    },
    "gameJava": {
      "title": "游戏 Java",
      "settings": {
        "autoSelect": {
          "title": "自动选择合适 Java"
        },
        "execPath": {
          "title": "指定 Java 版本"
        }
      }
    },
    "gameWindow": {
      "title": "窗口",
      "settings": {
        "resolution": {
          "title": "游戏分辨率",
          "switch": "全屏"
        },
        "customTitle": {
          "title": "自定义窗口标题"
        },
        "customInfo": {
          "title": "自定义信息",
          "description": "将显示在游戏主界面左下角与 F3 调试页面左上角"
        }
      }
    },
    "performance": {
      "title": "性能",
      "settings": {
        "autoMemAllocation": {
          "title": "自动分配内存"
        },
        "minMemAllocation": {
          "title": "最小内存分配"
        },
        "memoryUsage": {
          "title": "内存占用情况",
          "description": "已用内存{{usedMemory}}GB；游戏分配{{allocatedMemory}}GB；总内存{{totalMemory}}GB"
        },
        "processPriority": {
          "title": "进程优先级",
          "low": "低",
          "belowNormal": "较低",
          "normal": "中",
          "aboveNormal": "较高",
          "high": "高"
        }
      }
    },
    "versionIsolation": {
      "settings": {
        "title": "启用版本隔离"
      }
    },
    "moreOptions": {
      "title": "更多选项",
      "settings": {
        "launcherVisibility": {
          "title": "启动器可见性",
          "start-close": "游戏启动后结束启动器",
          "running-hidden": "游戏运行时隐藏启动器",
          "always": "启动器始终可见"
        },
        "autoJoinGameServer": {
          "title": "自动加入服务器"
        },
        "serverUrl": {
          "title": "服务器地址"
        },
        "displayGameLog": {
          "title": "显示游戏日志"
        },
        "advancedOptions": {
          "title": "高级启动设置",
          "button": "编辑高级设置"
        }
      }
    }
  },
  "HeadNavBar": {
    "navList": {
      "launch": "启动",
      "games": "游戏",
      "accounts": "账户",
      "discover": "发现",
      "search": "搜索",
      "settings": "设置"
    }
  },
  "HelpSettingsPage": {
    "community": {
      "title": "高校玩家社区",
      "settings": {
        "MUA": {
          "title": "Minecraft 高校联盟（MUA）",
          "description": "和全国各高校的玩家一起游玩",
          "url": "https://www.mualliance.cn"
        },
        "SJMC": {
          "title": "上海交通大学 Minecraft 社（SJMC）",
          "url": "https://mc.sjtu.cn"
        }
      }
    },
    "minecraft": {
      "title": "Minecraft",
      "settings": {
        "mcWiki": {
          "title": "中文 Minecraft Wiki",
          "description": "最详细的 Minecraft 百科全书",
          "url": "https://zh.minecraft.wiki/"
        },
        "mcMod": {
          "title": "MCMod",
          "description": "Minecraft 模组中文百科"
        },
        "curseforge": {
          "title": "CurseForge",
          "description": "探索世界上最大的 Minecraft 模组存储库"
        }
      }
    },
    "top": {
      "settings": {
        "LauncherDocs": {
          "title": "SJMC Launcher 文档"
        }
      }
    }
  },
  "InstanceBasicSettings": {
    "selectDirectory": "选择游戏目录"
  },
  "InstanceLayout": {
    "secMenu": {
      "exportModPack": "导出为整合包",
      "star": "星标此实例",
      "unstar": "取消星标"
    },
    "instanceTabList": {
      "overview": "概览",
      "worlds": "世界",
      "mods": "模组",
      "resourcepacks": "资源包",
      "schematics": "原理图",
      "shaderpacks": "光影",
      "screenshots": "截图",
      "settings": "设置"
    },
    "button": {
      "launch": "启动实例"
    }
  },
  "InstanceModsPage": {
    "modLoaderList": {
      "title": "加载器"
    },
    "modList": {
      "title": "模组",
      "warning": "未发现模组加载器，模组可能无法正常工作",
      "menu": {
        "alert": "可能不兼容",
        "info": "查看信息",
        "update": "检查更新",
        "search": "搜索",
        "placeholder": "搜索模组..."
      }
    }
  },
  "InstanceResourcePacksPage": {
    "resourcePackList": {
      "title": "全局资源包"
    },
    "serverResPackList": {
      "title": "服务器资源包"
    }
  },
  "InstanceScreenshotsPage": {
    "button": {
      "details": "详情"
    }
  },
  "InstanceSettingsPage": {
    "name": "实例名称",
    "description": "实例描述",
    "icon": "实例图标",
    "applySettings": "启用特定游戏设置",
    "restoreSettings": "重置以下特定设置",
    "restoreSettingsDesc": "将以下特定设置重置为全局游戏设置",
    "restore": "重置",
    "errorMessage": {
      "error-1": "实例名称不能为空"
    }
  },
  "InstanceShaderPacksPage": {
    "shaderPackList": {
      "title": "光影包"
    }
  },
  "InstanceSchematicsPage": {
    "schematicList": {
      "title": "原理图",
      "preview": "预览"
    }
  },
  "InstanceWidgets": {
    "basicInfo": {
      "title": "基本信息",
      "gameVersion": "游戏版本",
      "playTime": "游戏时长"
    },
    "screenshots": {
      "title": "截图"
    },
    "mods": {
      "title": "模组",
      "summary": "{{totalMods}} 个模组, {{enabledMods}} 个已启用",
      "manage": "前往管理"
    },
    "lastPlayed": {
      "title": "上次游玩",
      "continuePlaying": "继续游玩"
    },
    "more": {
      "title": "更多"
    }
  },
  "InstanceWorldsPage": {
    "worldList": {
      "title": "本地世界",
      "lastPlayedAt": "上次游玩于",
      "difficulty": {
        "peaceful": "和平",
        "easy": "简单",
        "normal": "普通",
        "hard": "困难",
        "hardcore": "极限生存"
      },
      "gamemode": {
        "survival": "生存模式",
        "creative": "创造模式",
        "adventure": "冒险模式",
        "spectator": "观察者模式"
      },
      "moreDesc": "，{{gamemode}}（难度：{{difficulty}}）",
      "viewLevelData": "存档基础数据"
    },
    "serverList": {
      "title": "服务器",
      "players": "玩家",
      "tag": {
        "online": "在线",
        "offline": "离线"
      }
    }
  },
  "JavaSettingsPage": {
    "javaList": {
      "title": "Java 管理",
      "download": "下载 Java",
      "add": "添加 Java",
      "remove": "移除此 Java"
    },
    "toast": {
      "addSuccess": {
        "title": "添加 Java 成功",
        "description": "添加自定义 Java 路径成功"
      },
      "addFailed": {
        "title": "添加 Java 失败",
        "description": "不是有效的 Java 可执行文件"
      }
    },
    "confirmDelete": {
      "title": "移除 Java",
      "description": "确认要移除此版本 Java 吗？（SJMCL 将无法使用此 Java 启动游戏，但不会删除硬盘上的文件）"
    }
  },
  "LaunchPage": {
    "button": {
      "launch": "启动游戏"
    },
    "SwitchButton": {
      "tooltip": {
        "switchPlayer": "切换角色",
        "switchGame": "切换游戏实例"
      }
    },
    "Text": {
      "noSelectedPlayer": "尚未选择角色",
      "noSelectedGame": "尚未选择游戏实例"
    }
  },
  "LaunchProcessModal": {
    "header": {
      "title": "启动游戏 - {{name}}"
    },
    "step": {
      "validatePlayer": "验证账户凭证",
      "validateGameFiles": "验证游戏与依赖文件完整性",
      "launchGame": "等待游戏启动"
    }
  },
  "ManageSkinModal": {
    "skinManage": "管理皮肤",
    "default": "默认",
    "steve": "Steve",
    "alex": "Alex"
  },
  "ViewSkinModal": {
    "skinView": "查看皮肤"
  },
  "MemoryStatusProgress": {
    "title": "内存状态",
    "info": "{{used}} / {{total}} GB 已使用",
    "label": {
      "now": "正在使用",
      "minAllocation": "为 Minecraft 分配的最小值"
    }
  },
  "ModLoaderCards": {
    "installed": "已安装",
    "unInstalled": "未安装",
    "notCompatibleWith": "与 {{modLoader}} 不兼容",
    "versionNotSelected": "未选择版本"
  },
  "ModLoaderSelector": {
    "stable": "稳定版",
    "beta": "测试版",
    "releaseDate": "发布于 {{date}}"
  },
  "NotFoundPage": {
    "text": "页面不存在，即将在 {{seconds}} 秒后跳转"
  },
  "PlayerMenu": {
    "label": {
      "manageSkin": "管理皮肤",
      "viewSkin": "查看皮肤",
      "delete": "删除此角色",
      "copyUUID": "复制 UUID"
    }
  },
  "ReLogin3rdPartyPlayerModal": {
    "modal": {
      "title": "重新登录"
    },
    "label": {
      "user": "用户名",
      "password": "密码"
    },
    "placeholder": {
      "password": "请输入密码"
    },
    "button": {
      "login": "登录"
    }
  },
  "ResourceDownloader": {
    "label": {
      "source": "下载源",
      "gameVer": "游戏版本",
      "tag": "类型",
      "sortBy": "排序",
      "name": "名称"
    },
    "button": {
      "search": "搜索"
    },
    "modTagList": {
      "CurseForge": {
        "All": "全部",
        "Addons": "插件",
        "Adventure and RPG": "冒险 RPG",
        "API and Library": "支持库",
        "Armor, Tools, and Weapons": "装备 武器",
        "Bug Fixes": "错误修复",
        "Cosmetic": "装饰",
        "Education": "教育",
        "Food": "食物",
        "Magic": "魔法",
        "Map and Information": "地图 信息",
        "MCreator": "MCreator",
        "Miscellaneous": "杂项",
        "Performance": "性能",
        "Redstone": "红石",
        "Server Utility": "服务器",
        "Storage": "存储",
        "Technology": "科技",
        "Twitch Integration": "Twitch",
        "Utility & QoL": "实用 QoL",
        "World Gen": "世界生成"
      },
      "Modrinth": {
        "All": "全部",
        "Adventure": "冒险",
        "Cursed": "诅咒",
        "Decoration": "装饰",
        "Economy": "经济",
        "Equipment": "装备",
        "Food": "食物",
        "Game Mechanics": "游戏机制",
        "Library": "支持库",
        "Magic": "魔法",
        "Management": "管理",
        "Minigame": "小游戏",
        "Mobs": "生物",
        "Optimization": "优化",
        "Social": "社交",
        "Storage": "存储",
        "Technology": "科技",
        "Transportation": "交通运输",
        "Utility": "实用",
        "World Generation": "世界生成"
      }
    },
    "worldTagList": {
      "CurseForge": {
        "All": "全部",
        "Adventure": "冒险模式",
        "Creation": "创造模式",
        "Game Map": "游戏挑战",
        "Modded World": "模组",
        "Parkour": "跑酷",
        "Puzzle": "解谜地图",
        "Survival": "生存模式"
      }
    },
    "resourcepackTagList": {
      "CurseForge": {
        "All": "全部",
        "16x": "16x",
        "32x": "32x",
        "64x": "64x",
        "128x": "128x",
        "256x": "256x",
        "512x and Higher": "512x 及以上",
        "Animated": "动画",
        "Data Packs": "数据包",
        "Font Packs": "字体包",
        "Medieval": "中世纪",
        "Miscellaneous": "杂项",
        "Mod Support": "模组支持",
        "Modern": "现代",
        "Photo Realistic": "影视级",
        "Steampunk": "蒸汽朋克",
        "Traditional": "传统"
      },
      "Modrinth": {
        "All": "全部",
        "8x or lower": "8x 或更低",
        "16x": "16x",
        "32x": "32x",
        "64x": "64x",
        "128x": "128x",
        "256x": "256x",
        "512x or higher": "512x 或更高",
        "Audio": "音频",
        "Blocks": "方块",
        "Core Shaders": "核心着色器",
        "Entities": "实体",
        "Environment": "环境",
        "Equipment": "装备",
        "Fonts": "字体",
        "GUI": "用户界面",
        "Items": "物品",
        "Locale": "本地化",
        "Models": "模型",
        "Combat": "战斗",
        "Cursed": "诅咒",
        "Decoration": "装饰",
        "Modded": "模组",
        "Realistic": "写实",
        "Simplistic": "简约",
        "Themed": "主题",
        "Tweaks": "优化",
        "Utility": "实用",
        "Vanilla-like": "原版风格"
      }
    },
    "shaderpackTagList": {
      "CurseForge": {
        "All": "全部",
        "Fantasy": "奇幻",
        "Realistic": "写实",
        "Vanilla": "原版"
      },
      "Modrinth": {
        "All": "全部",
        "Cartoon": "卡通",
        "Cursed": "诅咒",
        "Fantasy": "奇幻",
        "Realistic": "写实",
        "Semi-Realistic": "半写实",
        "Vanilla-like": "原版风格",
        "Atmosphere": "大气",
        "Bloom": "泛光",
        "Colored Lighting": "彩色光照",
        "Foliage": "植被",
        "Path Tracing": "路径追踪",
        "PBR": "PBR",
        "Reflections": "反射",
        "Shadows": "阴影"
      }
    },
    "modpackTagList": {
      "CurseForge": {
        "All": "全部",
        "Adventure and RPG": "冒险 RPG",
        "Combat / PvP": "战斗 PvP",
        "Exploration": "探索",
        "Extra Large": "大型整合",
        "FTB Official Pack": "FTB",
        "Hardcore": "极限生存",
        "Horror": "恐怖",
        "Magic": "魔法",
        "Map Based": "基于地图",
        "Mini Game": "小游戏",
        "Multiplayer": "多人",
        "Quests": "任务",
        "Sci-Fi": "科幻",
        "Skyblock": "空岛",
        "Small / Light": "轻量整合",
        "Tech": "科技",
        "Vanilla+": "原版改良"
      },
      "Modrinth": {
        "All": "全部",
        "Adventure": "冒险",
        "Challenging": "挑战",
        "Combat": "战斗",
        "Kitchen Sink": "大杂烩",
        "Lightweight": "轻量整合",
        "Magic": "魔法",
        "Multiplayer": "多人",
        "Optimization": "优化",
        "Quests": "任务",
        "Technology": "科技"
      }
    },
    "sortByList": {
      "CurseForge": {
        "Relevancy": "相关度",
        "Popularity": "热度",
        "Latest update": "最近更新",
        "Creation date": "创建日期",
        "Total downloads": "下载量",
        "A-Z": "名称"
      },
      "Modrinth": {
        "Relevance": "相关度",
        "Downloads": "下载量",
        "Followers": "关注量",
        "Date published": "发布日期",
        "Date updated": "更新日期"
      }
    },
    "versionList": {
      "All": "全部"
    }
  },
  "RestoreConfigConfirmDialog": {
    "title": "还原启动器设置",
    "body": "此操作将会还原启动器的所有设置为默认值，您确定要继续吗？"
  },
  "ScreenshotPreviewModal": {
    "menu": {
      "setAsBg": "设置为启动器背景"
    }
  },
  "SelectPlayerModal": {
    "header": {
      "title": "请选择想要添加的角色"
    }
  },
  "Services": {
    "config": {
      "retrieveLauncherConfig": {
        "error": {
          "title": "获取启动器设置失败"
        }
      },
      "updateLauncherConfig": {
        "error": {
          "title": "更新启动器设置失败"
        }
      },
      "restoreLauncherConfig": {
        "success": "设置已成功还原",
        "error": {
          "title": "还原设置失败，请重试"
        }
      },
      "exportLauncherConfig": {
        "success": "启动器设置导出成功",
        "error": {
          "title": "启动器设置导出失败",
          "description": {
            "FETCH_ERROR": "与服务器通信失败"
          }
        }
      },
      "importLauncherConfig": {
        "success": "启动器设置导入成功",
        "error": {
          "title": "启动器设置导入失败",
          "description": {
            "FETCH_ERROR": "与服务器通信失败",
            "INVALID_CODE": "无效的代码",
            "CODE_EXPIRED": "代码已过期",
            "VERSION_MISMATCH": "启动器版本不匹配"
          }
        }
      },
      "retrieveCustomBackgroundList": {
        "success": "自定义背景列表获取成功",
        "error": {
          "title": "自定义背景列表获取失败"
        }
      },
      "addCustomBackground": {
        "success": "自定义背景添加成功",
        "error": {
          "title": "自定义背景添加失败"
        }
      },
      "deleteCustomBackground": {
        "success": "自定义背景删除成功",
        "error": {
          "title": "自定义背景删除失败"
        }
      },
      "retrieveJavaList": {
        "error": {
          "title": "Java 列表获取失败"
        }
      },
      "checkGameDirectory": {
        "error": {
          "title": "游戏目录无效",
          "description": {
            "GAME_DIR_ALREADY_ADDED": "游戏目录已添加",
            "GAME_DIR_NOT_EXIST": "游戏目录不存在"
          }
        }
      }
    },
    "account": {
      "retrievePlayerList": {
        "error": {
          "title": "获取角色列表失败"
        }
      },
      "addPlayerOffline": {
        "success": "离线角色添加成功",
        "error": {
          "title": "离线角色添加失败",
          "description": {
            "DUPLICATE": "角色已存在"
          }
        }
      },
      "fetchOAuthCode": {
        "error": {
          "title": "获取认证代码失败",
          "description": {
            "NETWORK_ERROR": "无法连接至认证服务器",
            "PARSE_ERROR": "服务器返回数据格式错误",
            "INVALID": "服务器类型错误",
            "NOT_FOUND": "认证服务器不存在"
          }
        }
      },
      "addPlayerOAuth": {
        "success": "角色添加成功",
        "error": {
          "title": "角色添加失败",
          "description": {
            "DUPLICATE": "角色已存在",
            "NETWORK_ERROR": "无法连接至认证服务器",
            "PARSE_ERROR": "服务器返回数据格式错误",
            "NOT_FOUND": "认证服务器不存在",
            "CANCELLED": "已取消",
            "CREATE_WEBVIEW_ERROR": "创建 WebView 失败",
            "INVALID": "无效的认证服务器地址"
          }
        }
      },
      "addPlayer3rdPartyPassword": {
        "success": "角色添加成功",
        "error": {
          "title": "角色添加失败",
          "description": {
            "DUPLICATE": "角色已存在",
            "NETWORK_ERROR": "无法连接至认证服务器",
            "PARSE_ERROR": "服务器返回数据格式错误",
            "INVALID": "账号或密码错误",
            "NOT_FOUND": "认证服务器不存在"
          }
        }
      },
      "addPlayerFromSelection": {
        "success": "角色添加成功",
        "error": {
          "title": "角色添加失败",
          "description": {
            "DUPLICATE": "角色已存在"
          }
        }
      },
      "updatePlayerSkinOfflinePreset": {
        "success": "角色皮肤更新成功",
        "error": {
          "title": "角色皮肤更新失败",
          "description": {
            "NOT_FOUND": "角色不存在",
            "INVALID": "角色类型错误",
            "TEXTURE_ERROR": "角色皮肤获取失败"
          }
        }
      },
      "deletePlayer": {
        "success": "角色删除成功",
        "error": {
          "title": "角色删除失败",
          "description": {
            "NOT_FOUND": "角色不存在"
          }
        }
      },
      "refreshPlayer": {
        "success": "角色信息更新成功",
        "error": {
          "title": "角色信息更新失败",
          "description": {
            "NOT_FOUND": "角色不存在",
            "EXPIRED": "令牌已过期，请重新登录",
            "PARSE_ERROR": "服务器返回数据格式错误",
            "NETWORK_ERROR": "无法连接至认证服务器",
            "INVALID": "不支持离线角色刷新"
          }
        }
      },
<<<<<<< HEAD
      "retrieveAuthServerList": {
        "error": {
          "title": "获取认证服务器列表失败"
        }
      },
      "fetchAuthServerInfo": {
=======
      "fetchAuthServer": {
>>>>>>> f2e4600b
        "error": {
          "title": "获取认证服务器信息失败",
          "description": {
            "DUPLICATE": "认证服务器已存在",
            "INVALID": "无效的认证服务器地址"
          }
        }
      },
      "addAuthServer": {
        "success": "认证服务器添加成功",
        "error": {
          "title": "认证服务器添加失败",
          "description": {
            "DUPLICATE": "认证服务器已存在",
            "INVALID": "无效的认证服务器地址"
          }
        }
      },
      "deleteAuthServer": {
        "success": "认证服务器删除成功",
        "error": {
          "title": "认证服务器删除失败",
          "description": {
            "NOT_FOUND": "认证服务器不存在"
          }
        }
      }
    },
    "resource": {
      "fetchGameVersionList": {
        "error": {
          "title": "获取游戏版本列表失败",
          "description": {
            "PARSE_ERROR": "服务器返回数据格式错误"
          }
        }
      },
      "fetchModLoaderVersionList": {
        "error": {
          "title": "获取模组加载器列表失败",
          "description": {
            "PARSE_ERROR": "服务器返回数据格式错误",
            "NO_DOWNLOAD_API": "无可用的下载策略，请检查网络连接"
          }
        }
      }
    },
    "instance": {
      "retrieveInstanceList": {
        "error": {
          "title": "获取实例列表失败"
        }
      },
      "updateInstanceConfig": {
        "error": {
          "title": "实例设置更新失败",
          "description": {
            "INSTANCE_NOT_FOUND_BY_ID": "实例 ID 不存在",
            "NOT_FOUND": "实例不存在"
          }
        }
      },
      "retrieveInstanceGameConfig": {
        "error": {
          "title": "实例游戏设置获取失败",
          "description": {
            "INSTANCE_NOT_FOUND_BY_ID": "实例 ID 不存在"
          }
        }
      },
      "resetInstanceGameConfig": {
        "success": "实例游戏设置已重置",
        "error": {
          "title": "实例游戏设置重置失败",
          "description": {
            "INSTANCE_NOT_FOUND": "未找到指定 ID 的实例",
            "SAVE_ERROR": "保存实例设置文件失败"
          }
        }
      },
      "openInstanceSubdir": {
        "error": {
          "title": "打开实例目录失败",
          "description": {
            "INSTANCE_NOT_FOUND_BY_ID": "实例 ID 不存在或类型错误",
            "EXEC_OPEN_DIR_ERROR": "命令执行失败"
          }
        }
      },
      "deleteInstance": {
        "success": "实例删除成功",
        "error": {
          "title": "实例删除失败",
          "description": {
            "INSTANCE_NOT_FOUND_BY_ID": "实例 ID 不存在"
          }
        }
      },
      "renameInstance": {
        "error": {
          "title": "实例重命名失败",
          "description": {
            "INSTANCE_NOT_FOUND_BY_ID": "实例 ID 不存在",
            "CONFLICT_NAME_ERROR": "当前游戏目录存在重名实例"
          }
        }
      },
      "copyResourceToInstances": {
        "success": "资源复制成功",
        "error": {
          "title": "复制资源失败",
          "description": {
            "INSTANCE_NOT_FOUND_BY_ID": "实例 ID 不存在或类型错误",
            "INVALID_SOURCE_PATH": "无效的源路径",
            "ZIP_FILE_PROCESS_FAILED": "压缩文件读取或解压失败",
            "FILE_COPY_FAILED": "复制文件命令执行失败",
            "FOLDER_CREATION_FAILED": "目标文件夹创建失败"
          }
        }
      },
      "moveResourceToInstance": {
        "success": "资源移动成功",
        "error": {
          "title": "移动资源失败",
          "description": {
            "INSTANCE_NOT_FOUND_BY_ID": "实例 ID 不存在或类型错误",
            "INVALID_SOURCE_PATH": "无效的源路径",
            "FILE_MOVE_FAILED": "移动文件命令执行失败",
            "FOLDER_CREATION_FAILED": "目标文件夹创建失败"
          }
        }
      },
      "retrieveWorldList": {
        "error": {
          "title": "获取世界列表失败"
        }
      },
      "retrieveGameServerList": {
        "error": {
          "title": "获取服务器列表失败",
          "description": {
            "SERVER_NBT_READ_ERROR": "servers.dat 可能已损坏"
          }
        }
      },
      "retrieveResourcePackList": {
        "error": {
          "title": "获取资源包列表失败"
        }
      },
      "retrieveServerResourcePackList": {
        "error": {
          "title": "获取服务器资源包列表失败"
        }
      },
      "retrieveSchematicList": {
        "error": {
          "title": "获取原理图列表失败"
        }
      },
      "retrieveShaderPackList": {
        "error": {
          "title": "获取着色器包列表失败"
        }
      },
      "retrieveScreenshotList": {
        "error": {
          "title": "获取截图列表失败"
        }
      },
      "retrieveLocalModList": {
        "error": {
          "title": "获取模组列表失败",
          "description": {
            "INSTANCE_NOT_FOUND_BY_ID": "实例 ID 不存在"
          }
        }
      },
      "retrieveWorldDetails": {
        "error": {
          "title": "获取世界详细信息失败",
          "description": {
            "WORLD_NOT_EXSIT_ERROR": "世界不存在",
            "LEVEL_NOT_EXSIT_ERROR": "存档数据文件不存在",
            "LEVEL_PARSE_ERROR": "存档数据文件解析错误"
          }
        }
      },
      "toggleModByExtension": {
        "error": {
          "title": "模组状态切换失败",
          "description": {
            "FILE_NOT_FOUND_ERROR": "模组文件不存在，可能已更名、移动或删除"
          }
        }
      }
    }
  },
  "SettingsLayout": {
    "settingsDomainList": {
      "global-game": "全局游戏设置",
      "java": "Java",
      "general": "通用",
      "appearance": "外观",
      "download": "下载资源",
      "sync-restore": "同步与还原",
      "help": "文档与帮助",
      "about": "关于",
      "dev-test": "开发 - 测试页"
    }
  },
  "SkinPreview": {
    "cape": "披风",
    "animation": {
      "idle": "空闲",
      "walk": "步行 ",
      "run": "跑步",
      "wave": "挥手"
    },
    "button": {
      "enableRotation": "启用旋转",
      "disableRotation": "禁用旋转",
      "play": "播放",
      "pause": "暂停"
    }
  },
  "SpotlightSearchModal": {
    "input": {
      "placeholder": "聚合搜索"
    },
    "tip": "集中一处搜索本地内容与线上游戏资源"
  },
  "StarUsModal": {
    "header": {
      "title": "在 GitHub 为我们点亮星标"
    },
    "body": "如果您喜爱 SJMCL，并希望支持我们，可以在 GitHub 为我们点一颗星吗？这个小小的动作对我们来说意义重大，能激励我们为您持续提供特性体验。",
    "button": {
      "later": "稍后",
      "starUs": "点亮星标"
    }
  },
  "SyncAndRestoreSettingsPage": {
    "launcherConfig": {
      "title": "启动器设置",
      "settings": {
        "internetSync": {
          "title": "联网同步",
          "import": "导入",
          "export": "导出"
        },
        "restoreAll": {
          "title": "还原所有设置",
          "description": "将所有启动器设置还原为默认值",
          "restore": "还原"
        }
      }
    }
  },
  "SyncConfigExportModal": {
    "header": {
      "title": "同步设置 - 导出"
    },
    "label": {
      "token": "令牌"
    },
    "helper": "将上述令牌输入至待同步的设备以完成同步",
    "countdown": "{{seconds}} 秒后刷新"
  },
  "SyncConfigImportModal": {
    "header": {
      "title": "同步设置 - 导入"
    },
    "label": {
      "token": "令牌"
    },
    "helper": "请输入需同步设备生成的令牌"
  },
  "Utils": {
    "datetime": {
      "formatRelativeTime": {
        "now": "现在",
        "minutes-ago": "{{count}} 分钟前",
        "last-hour": "1 小时前",
        "hours-ago": "{{count}} 小时前",
        "yesterday": "昨天",
        "others": "{{time}}"
      }
    },
    "env": {
      "checkFrontendCompatibility": {
        "warning": {
          "title": "系统 WebView 版本低，部分界面元素可能无法正常显示"
        }
      }
    },
    "wiki": {
      "baseUrl": "https://zh.minecraft.wiki/w/"
    }
  },
  "WelcomeAndTermsModal": {
    "header": {
      "title": "欢迎！"
    },
    "body": {
      "part1": "欢迎使用 SJMCL！在开始使用之前，请务必阅读并同意我们的",
      "terms": "用户协议",
      "periods": "。"
    },
    "button": {
      "exit": "退出",
      "agree": "同意并继续"
    }
  },
  "WorldLevelDataModal": {
    "header": {
      "title": "世界基础数据 - {{worldName}}"
    }
  }
}<|MERGE_RESOLUTION|>--- conflicted
+++ resolved
@@ -1475,16 +1475,12 @@
           }
         }
       },
-<<<<<<< HEAD
       "retrieveAuthServerList": {
         "error": {
           "title": "获取认证服务器列表失败"
         }
       },
       "fetchAuthServerInfo": {
-=======
-      "fetchAuthServer": {
->>>>>>> f2e4600b
         "error": {
           "title": "获取认证服务器信息失败",
           "description": {
