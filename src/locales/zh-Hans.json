--- conflicted
+++ resolved
@@ -1805,8 +1805,6 @@
             "LEVEL_PARSE_ERROR": "存档数据文件解析错误"
           }
         }
-<<<<<<< HEAD
-=======
       },
       "toggleModByExtension": {
         "error": {
@@ -1824,7 +1822,6 @@
             "SHORTCUT_CREATION_FAILED": "命令执行失败"
           }
         }
->>>>>>> 03c7ad95
       }
     }
   },
