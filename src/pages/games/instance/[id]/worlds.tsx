import { Image } from "@chakra-ui/react";
import { HStack, Tag, TagLabel, Text } from "@chakra-ui/react";
import { convertFileSrc } from "@tauri-apps/api/core";
import { open } from "@tauri-apps/plugin-shell";
import React, { useCallback, useEffect, useState } from "react";
import { useTranslation } from "react-i18next";
import { LuCheck, LuX } from "react-icons/lu";
import { CommonIconButton } from "@/components/common/common-icon-button";
import CountTag from "@/components/common/count-tag";
import Empty from "@/components/common/empty";
import { OptionItem, OptionItemGroup } from "@/components/common/option-item";
import { Section } from "@/components/common/section";
import { useLauncherConfig } from "@/contexts/config";
import { useInstanceSharedData } from "@/contexts/instance";
import { useToast } from "@/contexts/toast";
import { InstanceSubdirType } from "@/enums/instance";
import { GameServerInfo, WorldInfo } from "@/models/game-instance";
import { InstanceService } from "@/services/instance";
import { UNIXToISOString, formatRelativeTime } from "@/utils/datetime";

const InstanceWorldsPage = () => {
  const { t } = useTranslation();
  const { config, update } = useLauncherConfig();
  const { summary, openSubdir, getWorldList } = useInstanceSharedData();
  const accordionStates = config.states.instanceWorldsPage.accordionStates;
  const toast = useToast();

  const [worlds, setWorlds] = useState<WorldInfo[]>([]);
  const [gameServers, setGameServers] = useState<GameServerInfo[]>([]);

  useEffect(() => {
    setWorlds(getWorldList() || []);
  }, [getWorldList]);

  const handleRetriveGameServerList = useCallback(
    (queryOnline: boolean) => {
      if (summary?.id !== undefined) {
        InstanceService.retriveGameServerList(summary.id, queryOnline).then(
          (response) => {
            if (response.status === "success") {
              setGameServers(response.data);
            } else if (!queryOnline) {
              toast({
                title: response.message,
                description: response.details,
                status: "error",
              });
            }
          }
        );
      }
    },
    [toast, summary?.id]
  );

  useEffect(() => {
    handleRetriveGameServerList(false);
    handleRetriveGameServerList(true);

    // refresh every minute to query server info
    const intervalId = setInterval(async () => {
      handleRetriveGameServerList(true);
    }, 60000);
    return () => clearInterval(intervalId);
  }, [summary?.id, handleRetriveGameServerList]);

  const worldSecMenuOperations = [
    {
      icon: "openFolder",
      onClick: () => {
        openSubdir(InstanceSubdirType.Saves);
      },
    },
    {
      icon: "add",
      onClick: () => {},
    },
    {
      icon: "download",
      onClick: () => {},
    },
    {
      icon: "refresh",
      onClick: () => {
        setWorlds(getWorldList(true) || []);
      },
    },
  ];

  const worldItemMenuOperations = (save: WorldInfo) => [
    {
      label: "",
      icon: "copyOrMove",
      onClick: () => {},
    },
    {
      label: "",
      icon: "revealFile",
      onClick: () => open(save.dirPath),
    },
  ];

  return (
    <>
      <Section
        isAccordion
        title={t("InstanceWorldsPage.worldList.title")}
        initialIsOpen={accordionStates[0]}
        titleExtra={<CountTag count={worlds.length} />}
        onAccordionToggle={(isOpen) => {
          update(
            "states.instanceWorldsPage.accordionStates",
            accordionStates.toSpliced(0, 1, isOpen)
          );
        }}
        headExtra={
          <HStack spacing={2}>
            {worldSecMenuOperations.map((btn, index) => (
              <CommonIconButton
                key={index}
                icon={btn.icon}
                onClick={btn.onClick}
                size="xs"
                fontSize="sm"
                h={21}
              />
            ))}
          </HStack>
        }
      >
        {worlds.length > 0 ? (
          <OptionItemGroup
            items={worlds.map((world) => {
              const difficulty = t(
                `InstanceWorldsPage.worldList.difficulty.${world.difficulty}`
              );
              const gamemode = t(
                `InstanceWorldsPage.worldList.gamemode.${world.gamemode}`
              );

              return (
                <OptionItem
                  key={world.name}
                  title={world.name}
                  description={`${t(
                    "InstanceWorldsPage.worldList.lastPlayedAt"
                  )} ${formatRelativeTime(UNIXToISOString(world.lastPlayedAt), t)}${t("InstanceWorldsPage.worldList.moreDesc", { gamemode, difficulty })}`}
                  prefixElement={
                    <Image
                      src={convertFileSrc(world.iconSrc)}
<<<<<<< HEAD
=======
                      fallbackSrc="/images/icons/UnknownWorld.webp"
>>>>>>> 52948542
                      alt={world.name}
                      boxSize="28px"
                      style={{ borderRadius: "4px" }}
                    />
                  }
                >
                  <HStack spacing={0}>
                    {worldItemMenuOperations(world).map((item, index) => (
                      <CommonIconButton
                        key={index}
                        icon={item.icon}
                        label={item.label}
                        onClick={item.onClick}
                      />
                    ))}
                  </HStack>
                </OptionItem>
              );
            })}
          />
        ) : (
          <Empty withIcon={false} size="sm" />
        )}
      </Section>

      <Section
        isAccordion
        title={t("InstanceWorldsPage.serverList.title")}
        initialIsOpen={accordionStates[1]}
        titleExtra={<CountTag count={gameServers.length} />}
        onAccordionToggle={(isOpen) => {
          update(
            "states.instanceWorldsPage.accordionStates",
            accordionStates.toSpliced(1, 1, isOpen)
          );
        }}
        headExtra={
          <CommonIconButton
            icon="refresh"
            onClick={() => {
              handleRetriveGameServerList(false);
              handleRetriveGameServerList(true);
            }}
            size="xs"
            fontSize="sm"
            h={21}
          />
        }
      >
        {gameServers.length > 0 ? (
          <OptionItemGroup
            items={gameServers.map((server) => (
              <OptionItem
                key={server.name}
                title={server.name}
                description={server.ip}
                prefixElement={
                  <Image
                    src={server.iconSrc}
                    alt={server.name}
                    boxSize="28px"
                    style={{ borderRadius: "4px" }}
                  />
                }
              >
                {server.isQueried && (
                  <HStack>
                    {server.online && (
                      <Text fontSize="xs-sm" color="gray.500">
                        {`${server.playersOnline} / ${server.playersMax} ${t("InstanceWorldsPage.serverList.players")}`}
                      </Text>
                    )}
                    {server.online ? (
                      <Tag colorScheme="green">
                        <LuCheck />
                        <TagLabel ml={0.5}>
                          {t("InstanceWorldsPage.serverList.tag.online")}
                        </TagLabel>
                      </Tag>
                    ) : (
                      <Tag colorScheme="red">
                        <LuX />
                        <TagLabel ml={0.5}>
                          {t("InstanceWorldsPage.serverList.tag.offline")}
                        </TagLabel>
                      </Tag>
                    )}
                  </HStack>
                )}
              </OptionItem>
            ))}
          />
        ) : (
          <Empty withIcon={false} size="sm" />
        )}
      </Section>
    </>
  );
};

export default InstanceWorldsPage;<|MERGE_RESOLUTION|>--- conflicted
+++ resolved
@@ -148,10 +148,7 @@
                   prefixElement={
                     <Image
                       src={convertFileSrc(world.iconSrc)}
-<<<<<<< HEAD
-=======
                       fallbackSrc="/images/icons/UnknownWorld.webp"
->>>>>>> 52948542
                       alt={world.name}
                       boxSize="28px"
                       style={{ borderRadius: "4px" }}
