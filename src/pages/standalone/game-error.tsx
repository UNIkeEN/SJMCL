--- conflicted
+++ resolved
@@ -194,12 +194,7 @@
       }
     } catch {}
 
-<<<<<<< HEAD
-    // 支持其他语言或无语言标注的代码块
     const m = raw.match(/```[\w-]*\s*([\s\S]*?)\s*```/i);
-=======
-    const m = raw.match(/```json\s*([\s\S]*?)\s*```/i);
->>>>>>> 01bf0b2a
     if (m) {
       try {
         const obj2 = JSON.parse(m[1]);
