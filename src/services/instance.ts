import { invoke } from "@tauri-apps/api/core";
import { InstanceSubdirType } from "@/enums/instance";
import {
  GameInstanceSummary,
  GameServerInfo,
<<<<<<< HEAD
  ResourcePackInfo,
=======
  SchematicInfo,
>>>>>>> c98bf004
  ScreenshotInfo,
  ShaderPackInfo,
} from "@/models/game-instance";
import { InvokeResponse } from "@/models/response";
import { responseHandler } from "@/utils/response";

const errorToLocaleKey: { [key: string]: string } = {};

/**
 * Service class for managing instances and its local resources.
 */
export class InstanceService {
  /**
   * RETRIVE the list of local instances.
   * @returns {Promise<InvokeResponse<GameInstanceSummary[]>>}
   */
  @responseHandler("instance", errorToLocaleKey)
  static async retriveInstanceList(): Promise<
    InvokeResponse<GameInstanceSummary[]>
  > {
    return await invoke("retrive_instance_list");
  }

  /**
   * OPEN the specified instance subdir using system default fs manager.
   * @param {number} instanceId - The instance ID to open the subdir for.
   * @param {InstanceSubdirType} dirType - The instance subdir type to open.
   * @returns {Promise<InvokeResponse<void>>}
   */
  @responseHandler("instance", errorToLocaleKey)
  static async openInstanceSubdir(
    instanceId: number,
    dirType: InstanceSubdirType
  ): Promise<InvokeResponse<void>> {
    return await invoke("open_instance_subdir", {
      instanceId,
      dirType,
    });
  }

  /**
   * RETRIVE the list of game servers.
   * @param {number} instanceId - The instance ID to retrive the game servers for.
   * @param {boolean} queryOnline - A flag to determine whether to query online server status.
   * @returns {Promise<InvokeResponse<GameServerInfo[]>>}
   */
  @responseHandler("instance", errorToLocaleKey)
  static async retriveGameServerList(
    instanceId: number,
    queryOnline: boolean
  ): Promise<InvokeResponse<GameServerInfo[]>> {
    return await invoke("retrive_game_server_list", {
      instanceId,
      queryOnline,
    });
  }

  /**
<<<<<<< HEAD
   * RETRIVE the list of resource packs.
   * @param {number} instanceId - The instance ID to retrive the resource packs for.
   * @returns {Promise<InvokeResponse<ResourcePackInfo[]>>}
   */
  @responseHandler("instance", errorToLocaleKey)
  static async retriveResourcePackList(
    instanceId: number
  ): Promise<InvokeResponse<ResourcePackInfo[]>> {
    return await invoke("retrive_resource_pack_list", {
=======
   * RETRIVE the list of schematics.
   * @param {number} instanceId - The instance ID to retrive the schematics for.
   * @returns {Promise<InvokeResponse<SchematicInfo[]>>}
   */
  @responseHandler("instance", errorToLocaleKey)
  static async retriveSchematicList(
    instanceId: number
  ): Promise<InvokeResponse<SchematicInfo[]>> {
    return await invoke("retrive_schematic_list", {
>>>>>>> c98bf004
      instanceId,
    });
  }

  /**
   * RETRIVE the list of shaderpacks.
   * @param {number} instanceId - The instance ID to retrive the shaderpacks for.
   * @returns {Promise<InvokeResponse<ShaderPackInfo[]>>}
   */
  @responseHandler("instance", errorToLocaleKey)
  static async retriveShaderPackList(
    instanceId: number
  ): Promise<InvokeResponse<ShaderPackInfo[]>> {
    return await invoke("retrive_shader_pack_list", {
      instanceId,
    });
  }

  /**
   * RETRIVE the list of screenshots.
   * @param {number} instanceId - The instance ID to retrive the screenshots for.
   * @returns {Promise<InvokeResponse<ScreenshotInfo[]>>}
   */
  @responseHandler("instance", errorToLocaleKey)
  static async retriveScreenshotList(
    instanceId: number
  ): Promise<InvokeResponse<ScreenshotInfo[]>> {
    return await invoke("retrive_screenshot_list", {
      instanceId,
    });
  }
}<|MERGE_RESOLUTION|>--- conflicted
+++ resolved
@@ -3,11 +3,8 @@
 import {
   GameInstanceSummary,
   GameServerInfo,
-<<<<<<< HEAD
   ResourcePackInfo,
-=======
   SchematicInfo,
->>>>>>> c98bf004
   ScreenshotInfo,
   ShaderPackInfo,
 } from "@/models/game-instance";
@@ -66,7 +63,6 @@
   }
 
   /**
-<<<<<<< HEAD
    * RETRIVE the list of resource packs.
    * @param {number} instanceId - The instance ID to retrive the resource packs for.
    * @returns {Promise<InvokeResponse<ResourcePackInfo[]>>}
@@ -76,7 +72,11 @@
     instanceId: number
   ): Promise<InvokeResponse<ResourcePackInfo[]>> {
     return await invoke("retrive_resource_pack_list", {
-=======
+      instanceId,
+    });
+  }
+  
+  /**
    * RETRIVE the list of schematics.
    * @param {number} instanceId - The instance ID to retrive the schematics for.
    * @returns {Promise<InvokeResponse<SchematicInfo[]>>}
@@ -86,7 +86,6 @@
     instanceId: number
   ): Promise<InvokeResponse<SchematicInfo[]>> {
     return await invoke("retrive_schematic_list", {
->>>>>>> c98bf004
       instanceId,
     });
   }
