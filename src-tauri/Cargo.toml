--- conflicted
+++ resolved
@@ -82,11 +82,8 @@
 csv = "1.3"
 semver = "1"
 sysinfo = "0.36.0"
-<<<<<<< HEAD
 mc-server-status = "1.0.0"
-=======
 time = { version = "0.3", features = ["formatting", "local-offset"] }
->>>>>>> 106cc450
 
 [target."cfg(windows)".dependencies]
 winreg = "0.55.0"
