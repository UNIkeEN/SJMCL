[package]
name = "SJMCL"
version = "0.5.0"
description = "A Minecraft launcher from SJMC"
authors = ["SJMCL Team"]
license = "GNU General Public License v3.0 (with additional terms)"
repository = "https://github.com/UNIkeEN/SJMCL"
edition = "2021"
rust-version = "1.80.0"

[lib]
name = "app_lib"
crate-type = ["staticlib", "cdylib", "rlib"]

[build-dependencies]
tauri-build = { version = "2.0.2", features = [] }
dotenvy = "0.15.7"

[profile.release]
opt-level = 3   # as default
strip = true
lto = true
panic = "abort"

[dependencies]
serde_json = "1.0"
serde = { version = "1.0", features = ["derive"] }
log = "0.4"
tauri = { version = "2.6.2", features = ["protocol-asset"] }
tauri-plugin-dialog = "2.1.0"
tauri-plugin-fs = "2.0.1"
tauri-plugin-log = "2"
structstruck = "0.4.1"
tauri-plugin-http = { version = "2", features = ["json", "stream"] }
tauri-plugin-os = "2"
tokio = { version = "1", features = ["full"] }
tokio-util = { version = "0.7.13", features = ["compat"] }
systemstat = "0.2.3"
partial_derive = { path = "./libs/partial_derive" }
uuid = { version = "1.11.0", features = [
    "v4",
    "v5",
    "fast-rng",
    "macro-diagnostics",
] }
tauri-plugin-process = "2"
tauri-plugin-opener = "2.5"
base64 = "0.22.1"
image = { version = "0.25.5", features = ["serde"] }
rand = "0.9.0"
zip = "2.3"
quartz_nbt = { version = "0.2.9", features = ["serde"] }
regex = "1.11"
toml = "0.8"
lazy_static = "1.5"
jsonwebtoken = "9.3.1"
java-properties = "2.0.0"
sha1 = "0.10.1"
hex = "0.4.3"
url = "2.5.4"
urlencoding = "2.1.3"
shlex = "1.3.0"
glob = "0.3.2"
pin-project = "1.1.8"
futures = "0.3.31"
strum = "0.27.1"
strum_macros = "0.27.1"
smart-default = "0.7.1"
tauri-plugin-clipboard-manager = "2.2.2"
serde_with = "3.12.0"
chrono = "0.4.40"
sanitize-filename = "0.6.0"
cafebabe = "0.8.1"
tauri-plugin-deep-link = "2"
flume = { version = "0.11.1", features = ["async", "select"] }
tauri-utils = "2.2.0"
font-loader = "0.11.0"
async-speed-limit = "0.4.2"
reqwest-middleware = "0.4.2"
reqwest-retry = "0.7.0"
murmur2 = "0.1"
csv = "1.3"
semver = "1"
sysinfo = "0.36.0"
<<<<<<< HEAD
mc-server-status = "1.0.0"
=======
config = "0.15.18"
>>>>>>> bfdf51a2
time = { version = "0.3", features = ["formatting", "local-offset"] }

[target."cfg(windows)".dependencies]
winreg = "0.55.0"
winapi = { version = "0.3", features = ["processthreadsapi", "winnt", "handleapi", "winuser", "windef"] }

[target."cfg(target_os = \"macos\")".dependencies]
plist = "1"

[target."cfg(any(target_os = \"macos\", windows, target_os = \"linux\"))".dependencies]
tauri-plugin-single-instance = { version = "2.3", features = ["deep-link"] }

[target."cfg(not(any(target_os = \"android\", target_os = \"ios\")))".dependencies]
tauri-plugin-window-state = "2"<|MERGE_RESOLUTION|>--- conflicted
+++ resolved
@@ -82,11 +82,8 @@
 csv = "1.3"
 semver = "1"
 sysinfo = "0.36.0"
-<<<<<<< HEAD
 mc-server-status = "1.0.0"
-=======
 config = "0.15.18"
->>>>>>> bfdf51a2
 time = { version = "0.3", features = ["formatting", "local-offset"] }
 
 [target."cfg(windows)".dependencies]
