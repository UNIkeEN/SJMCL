[package]
name = "SJMCL"
version = "0.0.0"
description = "A Minecraft launcher from SJMC"
authors = ["SJMCL Team"]
license = "GNU General Public License v3.0 (with additional terms)"
repository = "https://github.com/UNIkeEN/SJMCL"
edition = "2021"
rust-version = "1.80.0"

[lib]
name = "app_lib"
crate-type = ["staticlib", "cdylib", "rlib"]

[build-dependencies]
tauri-build = { version = "2.0.2", features = [] }
dotenvy = "0.15.7"

[profile.release]
opt-level = 3   # as default
strip = true
lto = true
panic = "abort"

[dependencies]
serde_json = "1.0"
serde = { version = "1.0", features = ["derive"] }
log = "0.4"
tauri = { version = "2.1.0", features = ["protocol-asset"] }
tauri-plugin-log = "2.0.0-rc"
tauri-plugin-dialog = "2.1.0"
tauri-plugin-fs = "2.0.1"
structstruck = "0.4.1"
tauri-plugin-http = { version = "2", features = ["json", "stream"] }
tauri-plugin-os = "2"
tokio = { version = "1", features = ["full"] }
tokio-util = { version = "0.7.13", features = ["compat"] }
systemstat = "0.2.3"
partial_derive = { path = "./libs/partial_derive" }
uuid = { version = "1.11.0", features = [
    "v4",
    "v5",
    "fast-rng",
    "macro-diagnostics",
] }
tauri-plugin-process = "2"
tauri-plugin-opener = "2"
base64 = "0.22.1"
image = { version = "0.25.5", features = ["serde"] }
rand = "0.9.0"
zip = "2.3"
quartz_nbt = { version = "0.2.9", features = ["serde"] }
regex = "1.11"
toml = "0.8"
lazy_static = "1.5"
jsonwebtoken = "9.3.1"
java-properties = "2.0.0"
sha1 = "0.10.1"
hex = "0.4.3"
url = "2.5.4"
shlex = "1.3.0"
glob = "0.3.2"
pin-project = "1.1.8"
futures = "0.3.31"
governor = { version = "0.8.1", features = ["std"] }
strum = "0.27.1"
strum_macros = "0.27.1"
smart-default = "0.7.1"
tauri-plugin-clipboard-manager = "2.2.2"
serde_with = "3.12.0"
chrono = "0.4.40"
sanitize-filename = "0.6.0"
cafebabe = "0.8.1"
tauri-plugin-deep-link = "2"
<<<<<<< HEAD
flume = { version = "0.11.1", features = ["async", "select"] }
=======
tauri-utils = "2.2.0"
>>>>>>> 92606809

[target."cfg(windows)".dependencies]
winreg = "0.55.0"
winapi = { version = "0.3", features = ["processthreadsapi", "winnt", "handleapi", "winuser", "windef"] }

[target."cfg(target_os = \"macos\")".dependencies]
plist = "1"

[target."cfg(any(target_os = \"macos\", windows, target_os = \"linux\"))".dependencies]
tauri-plugin-single-instance = { version = "2.0.0", features = ["deep-link"] }

[target."cfg(not(any(target_os = \"android\", target_os = \"ios\")))".dependencies]
tauri-plugin-window-state = "2"<|MERGE_RESOLUTION|>--- conflicted
+++ resolved
@@ -72,11 +72,8 @@
 sanitize-filename = "0.6.0"
 cafebabe = "0.8.1"
 tauri-plugin-deep-link = "2"
-<<<<<<< HEAD
 flume = { version = "0.11.1", features = ["async", "select"] }
-=======
 tauri-utils = "2.2.0"
->>>>>>> 92606809
 
 [target."cfg(windows)".dependencies]
 winreg = "0.55.0"
