--- conflicted
+++ resolved
@@ -47,11 +47,6 @@
   Slim,
 }
 
-<<<<<<< HEAD
-// Convert legacy version of skin model into the new format
-// TODO: will be removed after the new migration utils crate implemented
-=======
->>>>>>> 06e8ae07
 impl<'de> Deserialize<'de> for SkinModel {
   fn deserialize<D>(deserializer: D) -> Result<Self, D::Error>
   where
