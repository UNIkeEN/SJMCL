use std::sync::Mutex;
use tauri::State;

use serde_json::Value;
use tauri_plugin_http::reqwest;

use crate::{error::SJMCLResult, launcher_config::models::LauncherConfig};

use super::{
  helpers::{get_download_api, get_source_priority_list},
  models::{GameResourceInfo, ModLoaderResourceInfo, ResourceError, ResourceType},
};

#[tauri::command]
pub async fn retrive_game_version_list(
  state: State<'_, Mutex<LauncherConfig>>,
) -> SJMCLResult<Vec<GameResourceInfo>> {
  let priority_list = {
    let state = state.lock()?;
    get_source_priority_list(&state)
  };
  for source in priority_list {
    let url = format!(
      "{}/mc/game/version_manifest.json",
      get_download_api(source, ResourceType::Game).await.unwrap()
    );
    match reqwest::get(url).await {
      Ok(response) => {
        if response.status().is_success() {
          let data = response
            .json::<Value>()
            .await
            .or(Err(ResourceError::ParseError))?;

          let versions = data["versions"]
            .as_array()
            .ok_or(ResourceError::ParseError)?;

          let mut game_version_list: Vec<GameResourceInfo> = vec![];

          for version in versions {
            let release_time = version["releaseTime"]
              .as_str()
              .ok_or(ResourceError::ParseError)?
              .to_string();

            game_version_list.push(GameResourceInfo {
              id: version["id"]
                .as_str()
                .ok_or(ResourceError::ParseError)?
                .to_string(),
              game_type: if release_time.contains("04-01") {
                "april_fools".to_string()
              } else {
                version["type"]
                  .as_str()
                  .ok_or(ResourceError::ParseError)?
<<<<<<< HEAD
                  .to_string()
              },
              release_time,
              url: version["url"]
                .as_str()
                .ok_or(ResourceError::ParseError)?
                .to_string(),
            })
          }

          return Ok(game_version_list);
        } else {
          continue;
        }
      }
      Err(_) => continue,
    }
  }
  Err(ResourceError::NoDownloadApi.into())
}

#[tauri::command]
pub async fn retrive_mod_loader_version_list(
  game_version: String,
  mod_loader_type: String,
) -> SJMCLResult<Vec<ModLoaderResourceInfo>> {
  match mod_loader_type.as_str() {
    "Forge" => {
      const BMCL_API: &str = "https://bmclapi2.bangbang93.com";
      // we currently only have BMCLAPI2 for listing all forge versions matched the game version
      let url = format!("{}/forge/minecraft/{}", BMCL_API, game_version);
      match reqwest::get(url).await {
        Ok(response) => {
          if response.status().is_success() {
            let data = response
              .json::<Value>()
              .await
              .or(Err(ResourceError::ParseError))?;

            let versions = data.as_array().ok_or(ResourceError::ParseError)?;

            let mut mod_loader_version_list: Vec<ModLoaderResourceInfo> = vec![];

            for version in versions {
              mod_loader_version_list.push(ModLoaderResourceInfo {
                loader_type: mod_loader_type.clone(),
                version: version["version"]
                  .as_str()
                  .ok_or(ResourceError::ParseError)?
                  .to_string(),
                description: version["modified"]
                  .as_str()
                  .ok_or(ResourceError::ParseError)?
                  .to_string(),
                stable: true,
              })
            }

            Ok(mod_loader_version_list)
          } else {
            Err(ResourceError::NoDownloadApi.into())
          }
        }
        Err(_) => Err(ResourceError::NoDownloadApi.into()),
      }
    }
    "Fabric" => {
      let priority_list: Vec<String> = get_source_priority_list();
      for source in priority_list {
        let url = format!(
          "{}/v2/versions/loader/{}",
          get_download_api(source, ResourceType::Fabric)
            .await
            .unwrap(),
          game_version
        );
        match reqwest::get(url).await {
          Ok(response) => {
            if response.status().is_success() {
              let data = response
                .json::<Value>()
                .await
                .or(Err(ResourceError::ParseError))?;

              let versions = data.as_array().ok_or(ResourceError::ParseError)?;

              let mut mod_loader_version_list: Vec<ModLoaderResourceInfo> = vec![];

              for version in versions {
                mod_loader_version_list.push(ModLoaderResourceInfo {
                  loader_type: mod_loader_type.clone(),
                  version: version["loader"]["version"]
=======
                  .to_string();
                game_version_list.push(GameResourceInfo {
                  id: version["id"]
                    .as_str()
                    .ok_or(ResourceError::ParseError)?
                    .to_string(),
                  game_type: if release_time.contains("04-01") {
                    "april_fools".to_string()
                  } else {
                    version["type"]
                      .as_str()
                      .ok_or(ResourceError::ParseError)?
                      .to_string()
                  },
                  release_time,
                  url: version["url"]
>>>>>>> 42233d74
                    .as_str()
                    .ok_or(ResourceError::ParseError)?
                    .to_string(),
                  description: "".to_string(),
                  stable: version["loader"]["stable"]
                    .as_bool()
                    .ok_or(ResourceError::ParseError)?,
                });
              }

              return Ok(mod_loader_version_list);
            } else {
              continue;
            }
          }
          Err(_) => continue,
        }
      }
      Err(ResourceError::NoDownloadApi.into())
    }
    "NeoForge" => {
      const BMCL_API: &str = "https://bmclapi2.bangbang93.com";
      // we currently only have BMCLAPI2 for listing all forge versions matched the game version
      let url = format!("{}/neoforge/list/{}", BMCL_API, game_version);
      match reqwest::get(url).await {
        Ok(response) => {
          if response.status().is_success() {
            let data = response
              .json::<Value>()
              .await
              .or(Err(ResourceError::ParseError))?;

            let versions = data.as_array().ok_or(ResourceError::ParseError)?;

            let mut mod_loader_version_list: Vec<ModLoaderResourceInfo> = vec![];

            for v in versions {
              let version = v["version"].as_str().ok_or(ResourceError::ParseError)?;
              mod_loader_version_list.push(ModLoaderResourceInfo {
                loader_type: mod_loader_type.clone(),
                version: version.to_string(),
                description: "".to_string(),
                stable: !version.ends_with("beta"),
              })
            }

            Ok(mod_loader_version_list)
          } else {
            Err(ResourceError::NoDownloadApi.into())
          }
        }
        Err(_) => Err(ResourceError::NoDownloadApi.into()),
      }
    }
    _ => Err(ResourceError::NoDownloadApi.into()),
  }
<<<<<<< HEAD
=======
  Err(ResourceError::NoDownloadApi.into())
>>>>>>> 42233d74
}<|MERGE_RESOLUTION|>--- conflicted
+++ resolved
@@ -55,7 +55,6 @@
                 version["type"]
                   .as_str()
                   .ok_or(ResourceError::ParseError)?
-<<<<<<< HEAD
                   .to_string()
               },
               release_time,
@@ -148,24 +147,6 @@
                 mod_loader_version_list.push(ModLoaderResourceInfo {
                   loader_type: mod_loader_type.clone(),
                   version: version["loader"]["version"]
-=======
-                  .to_string();
-                game_version_list.push(GameResourceInfo {
-                  id: version["id"]
-                    .as_str()
-                    .ok_or(ResourceError::ParseError)?
-                    .to_string(),
-                  game_type: if release_time.contains("04-01") {
-                    "april_fools".to_string()
-                  } else {
-                    version["type"]
-                      .as_str()
-                      .ok_or(ResourceError::ParseError)?
-                      .to_string()
-                  },
-                  release_time,
-                  url: version["url"]
->>>>>>> 42233d74
                     .as_str()
                     .ok_or(ResourceError::ParseError)?
                     .to_string(),
@@ -222,8 +203,4 @@
     }
     _ => Err(ResourceError::NoDownloadApi.into()),
   }
-<<<<<<< HEAD
-=======
-  Err(ResourceError::NoDownloadApi.into())
->>>>>>> 42233d74
 }