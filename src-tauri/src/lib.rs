--- conflicted
+++ resolved
@@ -41,16 +41,12 @@
       launcher_config::commands::export_launcher_config,
       launcher_config::commands::import_launcher_config,
       launcher_config::commands::get_memory_info,
-<<<<<<< HEAD
       launcher_config::commands::retrive_custom_background_list,
       launcher_config::commands::add_custom_background,
       launcher_config::commands::delete_custom_background,
-      account::commands::get_players,
-=======
       account::commands::retrive_player_list,
       account::commands::retrive_selected_player,
       account::commands::update_selected_player,
->>>>>>> 915a2aa5
       account::commands::add_player,
       account::commands::delete_player,
       account::commands::retrive_auth_server_list,
