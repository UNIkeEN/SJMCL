--- conflicted
+++ resolved
@@ -147,13 +147,10 @@
   InstanceNotFoundByID,
   ExecOpenDirError,
   ServerNbtReadError,
-<<<<<<< HEAD
   FileNotFoundError,
-=======
   InvalidSourcePath,
   FileCopyFailed,
   FileMoveFailed,
->>>>>>> 7664acf3
 }
 
 impl fmt::Display for InstanceError {
@@ -162,13 +159,10 @@
       InstanceError::InstanceNotFoundByID => write!(f, "INSTANCE_NOT_FOUND_BY_ID"),
       InstanceError::ExecOpenDirError => write!(f, "EXEC_OPEN_DIR_ERROR"),
       InstanceError::ServerNbtReadError => write!(f, "SERVER_NBT_READ_ERROR"),
-<<<<<<< HEAD
       InstanceError::FileNotFoundError => write!(f, "FILE_NOT_FOUND_ERROR"),
-=======
       InstanceError::InvalidSourcePath => write!(f, "INVALID_SOURCE_PATH"),
       InstanceError::FileCopyFailed => write!(f, "FILE_COPY_FAILED"),
       InstanceError::FileMoveFailed => write!(f, "FILE_MOVE_FAILED"),
->>>>>>> 7664acf3
     }
   }
 }
