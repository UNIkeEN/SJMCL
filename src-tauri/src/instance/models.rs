--- conflicted
+++ resolved
@@ -47,15 +47,17 @@
 
 #[derive(Debug, PartialEq, Eq, Clone, Deserialize, Serialize, Default)]
 #[serde(rename_all = "camelCase", deny_unknown_fields)]
-<<<<<<< HEAD
 pub struct ResourcePackInfo {
   pub name: String,
   pub description: String,
   pub icon_src: Option<String>,
-=======
+  pub file_path: String,
+}
+
+#[derive(Debug, PartialEq, Eq, Clone, Deserialize, Serialize, Default)]
+#[serde(rename_all = "camelCase", deny_unknown_fields)]
 pub struct SchematicInfo {
   pub name: String,
->>>>>>> c98bf004
   pub file_path: String,
 }
 
