--- conflicted
+++ resolved
@@ -30,10 +30,7 @@
   libraries: &mut Vec<LibrariesValue>,
   lib_path: &str,
   params: Option<LibrariesValue>,
-<<<<<<< HEAD
   overwrite: bool,
-=======
->>>>>>> 9b8ebb3d
 ) -> SJMCLResult<()> {
   let (group, artifact, _version) = {
     let parts: Vec<_> = lib_path.split(':').collect();
@@ -46,12 +43,9 @@
     .iter()
     .position(|item| item.name.starts_with(&key_prefix))
   {
-<<<<<<< HEAD
     if !overwrite {
       return Ok(());
     }
-=======
->>>>>>> 9b8ebb3d
     libraries[pos] = LibrariesValue {
       name: lib_path.to_string(),
       ..params.unwrap_or_default()
@@ -183,30 +177,18 @@
 
   let maven_root = get_download_api(priority[0], ResourceType::FabricMaven)?;
 
-<<<<<<< HEAD
   add_library_entry(&mut client_info.libraries, loader_path, None, true)?;
   add_library_entry(&mut client_info.libraries, int_path, None, true)?;
   add_library_entry(&mut new_patch.libraries, loader_path, None, true)?;
   add_library_entry(&mut new_patch.libraries, int_path, None, true)?;
-=======
-  add_library_entry(&mut client_info.libraries, loader_path, None)?;
-  add_library_entry(&mut client_info.libraries, int_path, None)?;
-  add_library_entry(&mut new_patch.libraries, loader_path, None)?;
-  add_library_entry(&mut new_patch.libraries, int_path, None)?;
->>>>>>> 9b8ebb3d
 
   let launcher_meta = &meta["launcherMeta"]["libraries"];
   for side in ["common", "server", "client"] {
     if let Some(arr) = launcher_meta.get(side).and_then(|v| v.as_array()) {
       for item in arr {
         let name = item["name"].as_str().unwrap();
-<<<<<<< HEAD
         add_library_entry(&mut client_info.libraries, name, None, true)?;
         add_library_entry(&mut new_patch.libraries, name, None, true)?;
-=======
-        add_library_entry(&mut client_info.libraries, name, None)?;
-        add_library_entry(&mut new_patch.libraries, name, None)?;
->>>>>>> 9b8ebb3d
       }
     }
   }
@@ -425,11 +407,7 @@
       }
 
       let name = &lib.name;
-<<<<<<< HEAD
       add_library_entry(&mut client_info.libraries, name, Some(lib.clone()), true)?;
-=======
-      add_library_entry(&mut client_info.libraries, name, Some(lib.clone()))?;
->>>>>>> 9b8ebb3d
 
       let url = lib
         .downloads
@@ -449,11 +427,7 @@
       }));
     }
 
-<<<<<<< HEAD
-    let nf_args: LaunchArgumentTemplate = forge_info
-=======
     let nf_args = forge_info
->>>>>>> 9b8ebb3d
       .arguments
       .ok_or(InstanceError::ModLoaderVersionParseError)?;
     let v_args = client_info
@@ -487,13 +461,8 @@
         .and_then(|d| d.artifact.as_ref())
         .map_or("https://libraries.minecraft.net/", |a| a.url.as_str());
 
-<<<<<<< HEAD
       add_library_entry(&mut client_info.libraries, name, Some(lib.clone()), false)?;
       add_library_entry(&mut new_patch.libraries, name, Some(lib.clone()), false)?;
-=======
-      add_library_entry(&mut client_info.libraries, name, Some(lib.clone()))?;
-      add_library_entry(&mut new_patch.libraries, name, Some(lib.clone()))?;
->>>>>>> 9b8ebb3d
 
       if url.is_empty() {
         continue;
@@ -586,13 +555,8 @@
           .ok_or(InstanceError::InstallProfileParseError)?
       };
 
-<<<<<<< HEAD
       add_library_entry(&mut client_info.libraries, name, None, true)?;
       add_library_entry(&mut new_patch.libraries, name, None, true)?;
-=======
-      add_library_entry(&mut client_info.libraries, name, None)?;
-      add_library_entry(&mut new_patch.libraries, name, None)?;
->>>>>>> 9b8ebb3d
 
       let rel = convert_library_name_to_path(&name.to_string(), None)?;
 
@@ -630,13 +594,8 @@
           .ok_or(InstanceError::InstallProfileParseError)?
       };
 
-<<<<<<< HEAD
       add_library_entry(&mut client_info.libraries, name, None, true)?;
       add_library_entry(&mut new_patch.libraries, name, None, true)?;
-=======
-      add_library_entry(&mut client_info.libraries, name, None)?;
-      add_library_entry(&mut new_patch.libraries, name, None)?;
->>>>>>> 9b8ebb3d
 
       let rel = convert_library_name_to_path(&name.to_string(), None)?;
       let src = url::Url::parse(url)?.join(&rel)?;
@@ -723,11 +682,7 @@
     }
 
     let name = &lib.name;
-<<<<<<< HEAD
     add_library_entry(&mut client_info.libraries, name, Some(lib.clone()), true)?;
-=======
-    add_library_entry(&mut client_info.libraries, name, Some(lib.clone()))?;
->>>>>>> 9b8ebb3d
 
     let url = lib
       .downloads
@@ -784,13 +739,8 @@
     }
     println!("[neoforge] lib: {}, url: {}", name, url);
 
-<<<<<<< HEAD
     add_library_entry(&mut client_info.libraries, name, Some(lib.clone()), false)?;
     add_library_entry(&mut new_patch.libraries, name, Some(lib.clone()), false)?;
-=======
-    add_library_entry(&mut client_info.libraries, name, Some(lib.clone()))?;
-    add_library_entry(&mut new_patch.libraries, name, Some(lib.clone()))?;
->>>>>>> 9b8ebb3d
 
     let rel = convert_library_name_to_path(&name.to_string(), None)?;
     task_params.push(PTaskParam::Download(DownloadParam {
