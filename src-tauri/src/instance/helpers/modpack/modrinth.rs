--- conflicted
+++ resolved
@@ -7,7 +7,6 @@
 use zip::ZipArchive;
 
 use crate::error::SJMCLResult;
-use crate::instance::helpers::modpack::misc::extract_overrides_helper;
 use crate::instance::models::misc::{InstanceError, ModLoaderType};
 use crate::tasks::download::DownloadParam;
 use crate::tasks::PTaskParam;
@@ -75,39 +74,6 @@
     Err(InstanceError::ModpackManifestParseError.into())
   }
 
-  pub fn extract_overrides(&self, file: &File, instance_path: &Path) -> SJMCLResult<()> {
-<<<<<<< HEAD
-    extract_overrides_helper(&String::from("overrides/"), file, instance_path)
-=======
-    let mut archive = ZipArchive::new(file)?;
-    for i in 0..archive.len() {
-      let mut file = archive.by_index(i)?;
-      let path = file.mangled_name();
-      let outpath = if path.starts_with("overrides/") {
-        // Remove "overrides/" prefix and join with instance path
-        let relative_path = path.strip_prefix("overrides/").unwrap();
-        instance_path.join(relative_path)
-      } else {
-        continue;
-      };
-
-      if file.is_file() {
-        // Create parent directories if they don't exist
-        if let Some(p) = outpath.parent() {
-          if !p.exists() {
-            fs::create_dir_all(p)?;
-          }
-        }
-
-        // Extract file
-        let mut outfile = File::create(&outpath)?;
-        std::io::copy(&mut file, &mut outfile)?;
-      }
-    }
-    Ok(())
->>>>>>> 79687d2f
-  }
-
   pub fn get_download_params(&self, instance_path: &Path) -> SJMCLResult<Vec<PTaskParam>> {
     self
       .files
